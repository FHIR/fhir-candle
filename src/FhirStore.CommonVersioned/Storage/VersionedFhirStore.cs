﻿// <copyright file="FhirStore.cs" company="Microsoft Corporation">
//     Copyright (c) Microsoft Corporation. All rights reserved.
//     Licensed under the MIT License (MIT). See LICENSE in the repo root for license information.
// </copyright>

using FhirCandle.Search;
using FhirCandle.Models;
using FhirCandle.Operations;
using FhirCandle.Subscriptions;
using FhirCandle.Utils;
using Hl7.Fhir.ElementModel;
using Hl7.Fhir.FhirPath;
using Hl7.Fhir.Model;
using Hl7.Fhir.Rest;
using Hl7.Fhir.Support;
using Hl7.FhirPath;
using Hl7.FhirPath.Expressions;
using System.Net;
using System.Text.RegularExpressions;
using System.Collections;
using System.Collections.Concurrent;
using static FhirCandle.Search.SearchDefinitions;
using FhirCandle.Serialization;
using FhirCandle.Interactions;
using Hl7.Fhir.Utility;
<<<<<<< HEAD
=======
using System.Diagnostics.CodeAnalysis;
using System.Resources;
using System.Text;
using ResourceType = System.Security.AccessControl.ResourceType;
>>>>>>> d8d7645e

namespace FhirCandle.Storage;

/// <summary>A FHIR store.</summary>
public partial class VersionedFhirStore : IFhirStore
{
    /// <summary>True if has disposed, false if not.</summary>
    private bool _hasDisposed;

    /// <summary>Occurs when On Instance Created.</summary>
    public event EventHandler<StoreInstanceEventArgs>? OnInstanceCreated;

    /// <summary>Occurs when On Instance Updated.</summary>
    public event EventHandler<StoreInstanceEventArgs>? OnInstanceUpdated;

    /// <summary>Occurs when On Instance Deleted.</summary>
    public event EventHandler<StoreInstanceEventArgs>? OnInstanceDeleted;

    /// <summary>Occurs when a Subscription or SubscriptionTopic resource has changed.</summary>
    public event EventHandler<SubscriptionChangedEventArgs>? OnSubscriptionsChanged;

    /// <summary>Occurs when On Changed.</summary>
    public event EventHandler<SubscriptionSendEventArgs>? OnSubscriptionSendEvent;

    /// <summary>Occurs when a received subscription has changed.</summary>
    public event EventHandler<ReceivedSubscriptionChangedEventArgs>? OnReceivedSubscriptionChanged;

    /// <summary>Occurs when On Changed.</summary>
    public event EventHandler<ReceivedSubscriptionEventArgs>? OnReceivedSubscriptionEvent;

    /// <summary>The compiler.</summary>
    private static FhirPathCompiler _compiler = null!;

    /// <summary>The store.</summary>
    private Dictionary<string, IVersionedResourceStore> _store = [];

    /// <summary>The search tester.</summary>
    private SearchTester _searchTester;

    /// <summary>Gets the supported resources.</summary>
    public IEnumerable<string> SupportedResources => _store.Keys.ToArray();

    /// <summary>(Immutable) The cache of compiled search parameter extraction functions.</summary>
    private readonly ConcurrentDictionary<string, CompiledExpression> _compiledSearchParameters = [];

    /// <summary>The sp lock object.</summary>
    private object _spLockObject = new();

    /// <summary>The subscription topic converter.</summary>
    internal static TopicConverter _topicConverter = new();

    /// <summary>The subscription converter.</summary>
    internal static SubscriptionConverter _subscriptionConverter = null!;

    /// <summary>(Immutable) The topics, by id.</summary>
    internal readonly ConcurrentDictionary<string, ParsedSubscriptionTopic> _topics = [];

    /// <summary>(Immutable) The subscriptions, by id.</summary>
    internal readonly ConcurrentDictionary<string, ParsedSubscription> _subscriptions = [];

    /// <summary>(Immutable) The FHIRPath variable matcher.</summary>
    [GeneratedRegex("[%][\\w\\-]+", RegexOptions.Compiled)]
    private static partial Regex _fhirpathVarMatcher();

    /// <summary>The configuration.</summary>
    private TenantConfiguration _config = null!;

    /// <summary>True if capabilities are stale.</summary>
    private bool _capabilitiesAreStale = true;

    /// <summary>(Immutable) Identifier for the capability statement.</summary>
    private const string _capabilityStatementId = "metadata";

    /// <summary>The operations supported by this server, by name.</summary>
    private Dictionary<string, IFhirOperation> _operations = [];

    /// <summary>The loaded hooks.</summary>
    private Dictionary<string, string> _hookNamesById = [];

    /// <summary>The system hooks.</summary>
    private Dictionary<string, Dictionary<Common.StoreInteractionCodes, IFhirInteractionHook[]>> _hooksByInteractionByResource = [];

    /// <summary>The loaded directives.</summary>
    private HashSet<string> _loadedDirectives = [];

    /// <summary>List of ids of the loaded packages.</summary>
    private HashSet<string> _loadedPackageIds = [];

    /// <summary>The loaded supplements.</summary>
    private HashSet<string> _loadedSupplements = [];

    /// <summary>Values that represent load state codes.</summary>
    private enum LoadStateCodes
    {
        None,
        Read,
        Process,
    }

    /// <summary>True while the store is loading initial content.</summary>
    private LoadStateCodes _loadState = LoadStateCodes.None;

    /// <summary>Items to reprocess after a load completes.</summary>
    private Dictionary<string, List<object>>? _loadReprocess = null;

    /// <summary>Number of maximum resources.</summary>
    private int _maxResourceCount = 0;

    /// <summary>Queue of identifiers of resources (used for max resource cleaning).</summary>
    private ConcurrentQueue<string> _resourceQ = [];

    /// <summary>The received notifications.</summary>
    private ConcurrentDictionary<string, List<ParsedSubscriptionStatus>> _receivedNotifications = [];

    /// <summary>(Immutable) The received notification window ticks.</summary>
    private static readonly long _receivedNotificationWindowTicks = TimeSpan.FromMinutes(10).Ticks;

    /// <summary>True if this store has protected content.</summary>
    private bool _hasProtected = false;

    /// <summary>List of identifiers for the protected.</summary>
    private HashSet<string> _protectedResources = [];

    /// <summary>The storage capacity timer.</summary>
    private System.Threading.Timer? _capacityMonitor = null;

    /// <summary>The terminology.</summary>
    private StoreTerminologyService _terminology = new();

    /// <summary>
    /// Initializes a new instance of the <see cref="VersionedFhirStore"/> class.
    /// </summary>
    public VersionedFhirStore()
    {
        _searchTester = new() { FhirStore = this, };
    }

    /// <summary>Gets a list of the loaded package directives.</summary>
    public HashSet<string> LoadedPackageDirectives => _loadedDirectives;

    /// <summary>Gets a list of identifiers of the loaded packages.</summary>
    public HashSet<string> LoadedPackageIds => _loadedPackageIds;

    /// <summary>Gets the loaded supplements.</summary>
    public HashSet<string> LoadedSupplements => _loadedSupplements;

    /// <summary>Initializes this object.</summary>
    /// <exception cref="ArgumentNullException">Thrown when one or more required arguments are null.</exception>
    /// <param name="config">The configuration.</param>
    public void Init(TenantConfiguration config)
    {
        if (config == null)
        {
            throw new ArgumentNullException(nameof(config));
        }

        if (string.IsNullOrEmpty(config.ControllerName))
        {
            throw new ArgumentNullException(nameof(config.ControllerName));
        }

        if (string.IsNullOrEmpty(config.BaseUrl))
        {
            throw new ArgumentNullException(nameof(config.BaseUrl));
        }

        _config = config;
        //_baseUri = new Uri(config.ControllerName);

        if (_subscriptionConverter == null!)
        {
            _subscriptionConverter = new(config.MaxSubscriptionExpirationMinutes);
        }

        SymbolTable st = new SymbolTable().AddStandardFP().AddFhirExtensions();
        _compiler = new(st);

        Type rsType = typeof(ResourceStore<>);

        // traverse known resource types to create individual resource stores
        foreach ((string tn, Type t) in ModelInfo.FhirTypeToCsType)
        {
            // skip non-resources
            if (!ModelInfo.IsKnownResource(tn))
            {
                continue;
            }

            // skip resources we do not store (per spec)
            switch (tn)
            {
                case "Parameters":
                case "OperationOutcome":
                case "SubscriptionStatus":
                    continue;
            }

            Type[] tArgs = { t };

            IVersionedResourceStore? irs = (IVersionedResourceStore?)Activator.CreateInstance(
                rsType.MakeGenericType(tArgs),
                this,
                _searchTester,
                _topicConverter,
                _subscriptionConverter);

            if (irs != null)
            {
                _store.Add(tn, irs);
            }
        }

        // create executable versions of known search parameters
        foreach (ModelInfo.SearchParamDefinition spDefinition in ModelInfo.SearchParameters)
        {
            if (spDefinition.Resource != null)
            {
                if (_store.TryGetValue(spDefinition.Resource, out IVersionedResourceStore? rs))
                {
                    rs.SetExecutableSearchParameter(spDefinition);
                }
            }
        }

        // check for a load directory
        if ((config.LoadDirectory != null) && (!_loadedSupplements.Contains(config.LoadDirectory.FullName)))
        {
            _loadedSupplements.Add(config.LoadDirectory.FullName);

            _hasProtected = config.ProtectLoadedContent;
            _loadReprocess = new();
            _loadState = LoadStateCodes.Read;

            bool success;

            foreach (FileInfo file in config.LoadDirectory.GetFiles("*.*", SearchOption.AllDirectories))
            {
                Resource? r = null;

                switch (file.Extension.ToLowerInvariant())
                {
                    case ".json":
                        {
                            HttpStatusCode sc = SerializationUtils.TryDeserializeFhir(
                                File.ReadAllText(file.FullName),
                                "application/fhir+json",
                                out r,
                                out _,
                                _loadState == LoadStateCodes.Read);

                            success = sc.IsSuccessful() && (r != null);
                        }
                        break;

                    case ".xml":
                        {
                            HttpStatusCode sc = SerializationUtils.TryDeserializeFhir(
                                File.ReadAllText(file.FullName),
                                "application/fhir+xml",
                                out r,
                                out _,
                                _loadState == LoadStateCodes.Read);

                            success = sc.IsSuccessful() && (r != null);
                        }
                        break;

                    default:
                        continue;
                }

                // if we have a resource, process it
                if (success)
                {
                    // check to see if this is a bundle so that process it instead of storing it
                    if ((r is Bundle bundle) &&
                        ((bundle.Type == Bundle.BundleType.Batch) ||
                         (bundle.Type == Bundle.BundleType.Transaction)))
                    {
                        success = DoProcessBundle(
                            new FhirRequestContext()
                            {
                                TenantName = _config.ControllerName,
                                Store = this,
                                HttpMethod = "POST",
                                Url = _config.BaseUrl + "/Bundle",
                                UrlPath = "/Bundle",
                                Authorization = null,
                                Interaction = Common.StoreInteractionCodes.SystemBundle,
                                SourceObject = bundle,
                            },
                            bundle,
                            out FhirResponseContext response);
                    }
                    else
                    {
                        // do an update/create
                        success = TryInstanceUpdate(r, out _, out _);
                    }
                }

                if (success)
                {
                    Console.WriteLine($"{config.ControllerName} <<<      loaded: {file.FullName}");
                }
                else
                {
                    Console.WriteLine($"{config.ControllerName} <<< load FAILED: {file.FullName}");
                }
            }

            _loadState = LoadStateCodes.Process;

            // reload any subscriptions in case they loaded before topics
            if (_loadReprocess.Any())
            {
                foreach ((string key, List<object> list) in _loadReprocess)
                {
                    switch (key)
                    {
                        case "Subscription":
                            {
                                foreach (object sub in list)
                                {
                                    _ = StoreProcessSubscription((ParsedSubscription)sub);
                                }
                            }
                            break;
                    }
                }
            }

            _loadState = LoadStateCodes.None;
            _loadReprocess = null;
        }

        GC.Collect(GC.MaxGeneration, GCCollectionMode.Aggressive, true, true);
        GC.WaitForPendingFinalizers();
        GC.Collect(GC.MaxGeneration, GCCollectionMode.Aggressive, true, true);

        CheckLoadedOperations();
        DiscoverInteractionHooks();

        // generate our initial capability statement
        _ = GenerateCapabilities(new FhirRequestContext(this, "GET", _config.BaseUrl + "/metadata"));

        // create a timer to check max resource count if we are monitoring that
        _maxResourceCount = config.MaxResourceCount;
        if (_maxResourceCount > 0)
        {
            _capacityMonitor = new System.Threading.Timer(
                CheckUsage,
                null,
                TimeSpan.Zero,
                TimeSpan.FromSeconds(30));
        }
    }

    /// <summary>Check loaded operations.</summary>
    private void CheckLoadedOperations()
    {
        // load operations for this fhir version
        IEnumerable<Type> operationTypes = System.Reflection.Assembly.GetExecutingAssembly().GetTypes()
            .Where(t => t.GetInterfaces().Contains(typeof(IFhirOperation)));

        foreach (Type opType in operationTypes)
        {
            IFhirOperation? fhirOp = (IFhirOperation?)Activator.CreateInstance(opType);

            if ((fhirOp == null) ||
                (!fhirOp.CanonicalByFhirVersion.ContainsKey(_config.FhirVersion)))
            {
                continue;
            }

            if ((!string.IsNullOrEmpty(fhirOp.RequiresPackage)) &&
                (!_loadedDirectives.Contains(fhirOp.RequiresPackage)) &&
                (!_loadedPackageIds.Contains(fhirOp.RequiresPackage)))
            {
                continue;
            }

            if (!_operations.ContainsKey(fhirOp.OperationName))
            {
                _operations.Add(fhirOp.OperationName, fhirOp);

                try
                {
                    Hl7.Fhir.Model.OperationDefinition? opDef = fhirOp.GetDefinition(_config.FhirVersion);

                    if (opDef != null)
                    {
                        _ = InstanceCreate(new FhirRequestContext(this, "POST", "OperationDefinition", opDef), out _);
                    }
                }
                catch (Exception ex)
                {
                    Console.WriteLine($"Error loading operation definition {fhirOp.OperationName}: {ex.Message}");
                }
            }
        }
    }

    /// <summary>Discover interaction hooks.</summary>
    private void DiscoverInteractionHooks()
    {
        // load hooks for this fhir version
        IEnumerable<Type> hookTypes = System.Reflection.Assembly.GetExecutingAssembly().GetTypes()
            .Where(t => t.GetInterfaces().Contains(typeof(IFhirInteractionHook)));

        foreach (Type hookType in hookTypes)
        {
            IFhirInteractionHook? hook = (IFhirInteractionHook?)Activator.CreateInstance(hookType);

            if ((hook == null) ||
                (hook.SupportedFhirVersions.Any() && !hook.SupportedFhirVersions.Contains(_config.FhirVersion)))
            {
                continue;
            }

            if ((!string.IsNullOrEmpty(hook.RequiresPackage)) &&
                (!_loadedDirectives.Contains(hook.RequiresPackage)) &&
                (!_loadedPackageIds.Contains(hook.RequiresPackage)))
            {
                continue;
            }

            if (_hookNamesById.ContainsKey(hook.Id))
            {
                continue;
            }

            // determine where this hook belongs
            foreach ((string resource, HashSet<Common.StoreInteractionCodes> interactions) in hook.InteractionsByResource)
            {
                if (string.IsNullOrEmpty(resource) ||
                    resource.Equals("*", StringComparison.Ordinal) ||
                    resource.Equals("Resource", StringComparison.Ordinal))
                {
                    // add to all resources - use VersionedFhirStore
                    foreach (string resourceType in _store.Keys)
                    {
                        if (!_hooksByInteractionByResource.ContainsKey(resourceType))
                        {
                            _hooksByInteractionByResource.Add(resourceType, new());
                        }

                        foreach (Common.StoreInteractionCodes interaction in interactions)
                        {
                            if (!_hooksByInteractionByResource[resourceType].ContainsKey(interaction))
                            {
                                _hooksByInteractionByResource[resourceType].Add(interaction, new IFhirInteractionHook[] { hook });
                            }
                            else
                            {
                                _hooksByInteractionByResource[resourceType][interaction] = _hooksByInteractionByResource[resourceType][interaction].Append(hook).ToArray();
                            }
                        }
                    }

                    continue;
                }

                // add to a single resource - use ResourceStore
                if (!_hooksByInteractionByResource.ContainsKey(resource))
                {
                    _hooksByInteractionByResource.Add(resource, new());
                }

                foreach (Common.StoreInteractionCodes interaction in interactions)
                {
                    if (!_hooksByInteractionByResource[resource].ContainsKey(interaction))
                    {
                        _hooksByInteractionByResource[resource].Add(interaction, new IFhirInteractionHook[] { hook });
                    }
                    else
                    {
                        _hooksByInteractionByResource[resource][interaction] = _hooksByInteractionByResource[resource][interaction].Append(hook).ToArray();
                    }
                }
            }

            // log we loaded this hook
            _hookNamesById.Add(hook.Id, hook.Name);
        }
    }

    /// <summary>Loads a package.</summary>
    /// <param name="directive">         The directive.</param>
    /// <param name="directory">         Pathname of the directory.</param>
    /// <param name="packageSupplements">The package supplements.</param>
    /// <param name="includeExamples">    True to include, false to exclude the examples.</param>
    public void LoadPackage(
        string directive,
        string directory,
        string packageSupplements,
        bool includeExamples)
    {
        _loadReprocess = new();
        _loadState = LoadStateCodes.Read;

        bool success;

        DirectoryInfo di;

        string fhirVersionSuffix = "." + _config.FhirVersion.ToRLiteral().ToLowerInvariant();

        if ((!string.IsNullOrEmpty(directive)) &&
            (!string.IsNullOrEmpty(directory)))
        {
            _loadedDirectives.Add(directive);

            string packageId = directive.Split('#', '@').First();
            _ = _loadedPackageIds.Add(packageId);
            if (packageId.EndsWith(fhirVersionSuffix))
            {
                _ = _loadedPackageIds.Add(packageId[..^(fhirVersionSuffix.Length)]);
            }

            Console.WriteLine($"Store[{_config.ControllerName}] loading {directive}");

            di = new(directory);
            string libDir = string.Empty;

            // look for an package.json so we can determine examples
            foreach (FileInfo file in di.GetFiles("package.json", SearchOption.AllDirectories))
            {
                try
                {
                    FhirNpmPackageDetails details = FhirNpmPackageDetails.Load(file.FullName);

                    if (details.Directories?.ContainsKey("lib") ?? false)
                    {
                        libDir = details.Directories["lib"];
                    }
                }
                catch (Exception ex)
                {
                    Console.WriteLine($"Store[{_config.ControllerName}]:{directive} <<< {ex.Message}");
                }
            }

            FileInfo[] files;
            if ((!includeExamples) &&
                (!string.IsNullOrEmpty(libDir)) &&
                Directory.Exists(Path.Combine(directory, libDir)))
            {
                di = new(Path.Combine(directory, libDir));
                files = di.GetFiles("*.*", SearchOption.TopDirectoryOnly);
            }
            else
            {
                files = di.GetFiles("*.*", SearchOption.AllDirectories);
            }

            // traverse all files
            foreach (FileInfo file in files)
            {
                switch (file.Name)
                {
                    // skip
                    case ".index.json":
                    case "package.json":
                        continue;

                    // process normally
                    default:
                        if (file.Name.EndsWith(".openapi.json") ||
                            file.Name.EndsWith(".schema.json"))
                        {
                            continue;
                        }
                        break;
                }

                switch (file.Extension.ToLowerInvariant())
                {
                    case ".json":
                        {
                            success = TryInstanceUpdate(
                                File.ReadAllText(file.FullName),
                                "application/fhir+json",
                                out _,
                                out _);
                        }
                        break;

                    case ".xml":
                        {
                            success = TryInstanceUpdate(
                                File.ReadAllText(file.FullName),
                                "application/fhir+xml",
                                out _,
                                out _);
                        }
                        break;

                    default:
                        continue;
                }

                if (success)
                {
                    Console.WriteLine($"{_config.ControllerName}:{directive} <<<      loaded: {file.FullName}");
                }
                else
                {
                    Console.WriteLine($"{_config.ControllerName}:{directive} <<< load FAILED: {file.FullName}");
                }
            }
        }

        if ((!string.IsNullOrEmpty(packageSupplements)) &&
            Directory.Exists(packageSupplements) &&
            (!_loadedSupplements.Contains(packageSupplements)))
        {
            Console.WriteLine($"Store[{_config.ControllerName}] loading contents from {packageSupplements}");
            _loadedSupplements.Add(packageSupplements);
            di = new(packageSupplements);

            foreach (FileInfo file in di.GetFiles("*.*", SearchOption.AllDirectories))
            {
                switch (file.Extension.ToLowerInvariant())
                {
                    case ".json":
                        {
                            success = TryInstanceUpdate(
                                File.ReadAllText(file.FullName),
                                "application/fhir+json",
                                out _,
                                out _);
                        }
                        break;

                    case ".xml":
                        {
                            success = TryInstanceUpdate(
                                File.ReadAllText(file.FullName),
                                "application/fhir+xml",
                                out _,
                                out _);
                        }
                        break;

                    default:
                        continue;
                }

                if (success)
                {
                    Console.WriteLine($"{_config.ControllerName}:{directive} <<<      loaded: {file.FullName}");
                }
                else
                {
                    Console.WriteLine($"{_config.ControllerName}:{directive} <<< load FAILED: {file.FullName}");
                }
            }
        }

        _loadState = LoadStateCodes.Process;

        // reload any subscriptions in case they loaded before topics
        if (_loadReprocess.Any())
        {
            foreach ((string key, List<object> list) in _loadReprocess)
            {
                switch (key)
                {
                    case "Subscription":
                        {
                            foreach (object sub in list)
                            {
                                _ = StoreProcessSubscription((ParsedSubscription)sub);
                            }
                        }
                        break;
                }
            }
        }

        GC.Collect(GC.MaxGeneration, GCCollectionMode.Aggressive, true, true);
        GC.WaitForPendingFinalizers();
        GC.Collect(GC.MaxGeneration, GCCollectionMode.Aggressive, true, true);

        CheckLoadedOperations();
        DiscoverInteractionHooks();

        _loadState = LoadStateCodes.None;
        _loadReprocess = null;
    }

    /// <summary>Gets the configuration.</summary>
    public TenantConfiguration Config => _config;

    /// <summary>Gets the terminology service for this store.</summary>
    public StoreTerminologyService Terminology => _terminology;

    /// <summary>Supports resource.</summary>
    /// <param name="resourceName">Name of the resource.</param>
    /// <returns>True if it succeeds, false if it fails.</returns>
    public bool SupportsResource(string resourceName) => _store.ContainsKey(resourceName);

    public bool TryGetResourceInfo(object resource, out string resourceName, out string id)
    {
        if (resource is not Resource r)
        {
            resourceName = string.Empty;
            id = string.Empty;
            return false;
        }

        resourceName = r.TypeName;
        id = r.Id;
        return true;
    }

    /// <summary>
    /// Gets an enumerable collection that contains the keys in the read-only dictionary.
    /// </summary>
    /// <typeparam name="string">        Type of the string.</typeparam>
    /// <typeparam name="IResourceStore">Type of the resource store.</typeparam>
    IEnumerable<string> IReadOnlyDictionary<string, IResourceStore>.Keys => _store.Keys;

    /// <summary>
    /// Gets an enumerable collection that contains the values in the read-only dictionary.
    /// </summary>
    /// <typeparam name="string">        Type of the string.</typeparam>
    /// <typeparam name="IResourceStore">Type of the resource store.</typeparam>
    IEnumerable<IResourceStore> IReadOnlyDictionary<string, IResourceStore>.Values => _store.Values;

    /// <summary>Gets the number of elements in the collection.</summary>
    /// <typeparam name="string">         Type of the string.</typeparam>
    /// <typeparam name="IResourceStore>">Type of the resource store></typeparam>
    int IReadOnlyCollection<KeyValuePair<string, IResourceStore>>.Count => _store.Count;

    /// <summary>Gets the current topics.</summary>
    public IEnumerable<ParsedSubscriptionTopic> CurrentTopics => _topics.Values;

    /// <summary>Gets the current subscriptions.</summary>
    public IEnumerable<ParsedSubscription> CurrentSubscriptions => _subscriptions.Values;

    /// <summary>Gets the received notifications.</summary>
    public ConcurrentDictionary<string, List<ParsedSubscriptionStatus>> ReceivedNotifications => _receivedNotifications;

    /// <summary>Gets the element that has the specified key in the read-only dictionary.</summary>
    /// <typeparam name="string">        Type of the string.</typeparam>
    /// <typeparam name="IResourceStore">Type of the resource store.</typeparam>
    /// <param name="key">The key to locate.</param>
    /// <returns>The element that has the specified key in the read-only dictionary.</returns>
    IResourceStore IReadOnlyDictionary<string, IResourceStore>.this[string key] => _store[key];

    /// <summary>
    /// Determines whether the read-only dictionary contains an element that has the specified key.
    /// </summary>
    /// <typeparam name="string">        Type of the string.</typeparam>
    /// <typeparam name="IResourceStore">Type of the resource store.</typeparam>
    /// <param name="key">The key to locate.</param>
    /// <returns>
    /// <see langword="true" /> if the read-only dictionary contains an element that has the
    /// specified key; otherwise, <see langword="false" />.
    /// </returns>
    bool IReadOnlyDictionary<string, IResourceStore>.ContainsKey(string key) => _store.ContainsKey(key);

    /// <summary>Gets the value that is associated with the specified key.</summary>
    /// <typeparam name="string">        Type of the string.</typeparam>
    /// <typeparam name="IResourceStore">Type of the resource store.</typeparam>
    /// <param name="key">  The key to locate.</param>
    /// <param name="value">[out] When this method returns, the value associated with the specified
    ///  key, if the key is found; otherwise, the default value for the type of the <paramref name="value" />
    ///  parameter. This parameter is passed uninitialized.</param>
    /// <returns>
    /// <see langword="true" /> if the object that implements the <see cref="T:System.Collections.Generic.IReadOnlyDictionary`2" />
    /// interface contains an element that has the specified key; otherwise, <see langword="false" />.
    /// </returns>
    bool IReadOnlyDictionary<string, IResourceStore>.TryGetValue(string key, out IResourceStore value)
    {
        bool result = _store.TryGetValue(key, out IVersionedResourceStore? rStore);
        value = rStore ?? null!;
        return result;
    }

    /// <summary>Returns an enumerator that iterates through the collection.</summary>
    /// <typeparam name="string">         Type of the string.</typeparam>
    /// <typeparam name="IResourceStore>">Type of the resource store></typeparam>
    /// <returns>An enumerator that can be used to iterate through the collection.</returns>
    IEnumerator<KeyValuePair<string, IResourceStore>> IEnumerable<KeyValuePair<string, IResourceStore>>.GetEnumerator() =>
        _store.Select(kvp => new KeyValuePair<string, IResourceStore>(kvp.Key, kvp.Value)).GetEnumerator();

    /// <summary>Returns an enumerator that iterates through a collection.</summary>
    /// <returns>
    /// An <see cref="T:System.Collections.IEnumerator" /> object that can be used to iterate through
    /// the collection.
    /// </returns>
    IEnumerator IEnumerable.GetEnumerator() =>
        _store.Select(kvp => new KeyValuePair<string, IResourceStore>(kvp.Key, kvp.Value)).GetEnumerator();

    /// <summary>Gets a compiled search parameter expression.</summary>
    /// <param name="resourceType">Type of the resource.</param>
    /// <param name="name">        The sp name/code/id.</param>
    /// <param name="expression">  The FHIRPath expression.</param>
    /// <returns>The compiled.</returns>
    public CompiledExpression GetCompiledSearchParameter(string resourceType, string name, string expression)
    {
        string c = resourceType + "." + name;

        lock (_spLockObject)
        {
            if (!_compiledSearchParameters.ContainsKey(c))
            {
                _ = _compiledSearchParameters.TryAdd(c, _compiler.Compile(expression));
            }
        }

        return _compiledSearchParameters[c];
    }

    /// <summary>Check resource usage.</summary>
    private void CheckResourceUsage()
    {
        // check for total resources
        if ((_maxResourceCount == 0) ||
            (_resourceQ.Count <= _maxResourceCount))
        {
            return;
        }

        int numberToRemove = _resourceQ.Count - _maxResourceCount;

        for (int i = 0; i < numberToRemove; i++)
        {
            if (_resourceQ.TryDequeue(out string? id) &&
                (!string.IsNullOrEmpty(id)))
            {
                string[] components = id.Split('/');

                switch (components.Length)
                {
                    // resource and id
                    case 2:
                        {
                            if (_store.ContainsKey(components[0]))
                            {
                                _store[components[0]].InstanceDelete(components[1], _protectedResources);
                            }
                        }
                        break;

                    // TODO: handle versioned resources
                    // resource, id, and version
                    case 3:
                        {
                            if (_store.ContainsKey(components[0]))
                            {
                                _store[components[0]].InstanceDelete(components[1], _protectedResources);
                            }
                        }
                        break;
                }
            }
        }
    }

    /// <summary>Check received notification usage.</summary>
    private void CheckReceivedNotificationUsage()
    {
        // check received notification usage
        if (!_receivedNotifications.Any())
        {
            return;
        }

        List<string> idsToRemove = new();
        long windowTicks = DateTimeOffset.Now.Ticks - _receivedNotificationWindowTicks;

        foreach ((string id, List<ParsedSubscriptionStatus> notifications) in _receivedNotifications)
        {
            if (!notifications.Any())
            {
                idsToRemove.Add(id);
                continue;
            }

            // check oldest notification
            if (notifications.First().ProcessedDateTime.Ticks > windowTicks)
            {
                continue;
            }

            // remove all notifications that are too old
            notifications.RemoveAll(n => n.ProcessedDateTime.Ticks < windowTicks);

            if (notifications.Any())
            {
                RegisterReceivedSubscriptionChanged(id, notifications.Count, false);
            }
        }

        if (idsToRemove.Any())
        {
            foreach (string id in idsToRemove)
            {
                _ = _receivedNotifications.TryRemove(id, out _);
                RegisterReceivedSubscriptionChanged(id, 0, true);
            }
        }
    }

    /// <summary>Check expired subscriptions.</summary>
    private void CheckExpiredSubscriptions()
    {
        if (!_subscriptions.Any())
        {
            return;
        }

        long currentTicks = DateTimeOffset.Now.Ticks;

        HashSet<string> idsToRemove = new();

        // traverse subscriptions to find the ones we need to remove
        foreach (ParsedSubscription sub in _subscriptions.Values)
        {
            if ((sub.ExpirationTicks == -1) ||
                (sub.ExpirationTicks > currentTicks))
            {
                continue;
            }

            idsToRemove.Add(sub.Id);
        }

        // remove the parsed subscription and update the resource to be off
        foreach (string id in idsToRemove)
        {
            // remove the executable version of this subscription
            _ = _subscriptions.TryRemove(id, out _);

            // look for a subscription resource to modify
            if (_store.TryGetValue("Subscription", out IVersionedResourceStore? resourceStore) &&
                resourceStore!.TryGetValue(id, out object? resourceObj) &&
                (resourceObj is Subscription r))
            {
                r.Status = SubscriptionConverter.OffCode;
                resourceStore.InstanceUpdate(
                    r,
                    false,
                    string.Empty,
                    string.Empty,
                    _protectedResources,
                    out _,
                    out _);
            }
        }
    }

    /// <summary>Check and send heartbeats.</summary>
    /// <param name="state">The state.</param>
    private void CheckUsage(object? state)
    {
        CheckReceivedNotificationUsage();
        CheckResourceUsage();
    }

    /// <summary>Attempts to resolve an ITypedElement from the given string.</summary>
    /// <param name="uri">     URI of the resource.</param>
    /// <param name="resource">[out] The resource.</param>
    /// <returns>True if it succeeds, false if it fails.</returns>
    public bool TryResolve(string uri, out ITypedElement? resource)
    {
        string[] components = uri.Split('/');

        if (components.Length < 2)
        {
            resource = null;
            return false;
        }

        string resourceType = components[^2];
        string id = components[^1];

        if (!_store.TryGetValue(resourceType, out IVersionedResourceStore? rs))
        {
            resource = null;
            return false;
        }

        Resource? resolved = rs.InstanceRead(id);

        if (resolved == null)
        {
            resource = null;
            return false;
        }

        resource = resolved.ToTypedElement().ToScopedNode();
        return true;
    }


    /// <summary>Attempts to resolve an ITypedElement from the given string.</summary>
    /// <param name="uri">     URI of the resource.</param>
    /// <param name="resource">[out] The resource.</param>
    /// <returns>True if it succeeds, false if it fails.</returns>
    public bool TryResolveAsResource(string uri, out Resource? resource)
    {
        if (string.IsNullOrEmpty(uri))
        {
            resource = null;
            return false;
        }

        string[] components = uri.Split('/');

        if (components.Length < 2)
        {
            resource = null;
            return false;
        }

        string resourceType = components[^2];
        string id = components[^1];

        if (!_store.TryGetValue(resourceType, out IVersionedResourceStore? rs))
        {
            resource = null;
            return false;
        }

        resource = rs.InstanceRead(id);

        if (resource == null)
        {
            return false;
        }

        return true;
    }

    /// <summary>Resolves the given URI into a resource.</summary>
    /// <exception cref="ArgumentException">Thrown when one or more arguments have unsupported or
    ///  illegal values.</exception>
    /// <param name="uri">URI of the resource.</param>
    /// <returns>An ITypedElement.</returns>
    public ITypedElement Resolve(string uri)
    {
        string[] components = uri.Split('/');

        // TODO: handle contained resources
        // TODO: handle bundle-local references

        if (components.Length < 2)
        {
            return null!;
            //throw new ArgumentException("Invalid URI", nameof(uri));
        }

        string resourceType = components[^2];
        string id = components[^1];

        if (!_store.TryGetValue(resourceType, out IVersionedResourceStore? rs))
        {
            return null!;
            //throw new ArgumentException("Invalid URI - unsupported resource type", nameof(uri));
        }

        Resource? resource = rs.InstanceRead(id);

        if (resource == null)
        {
            return null!;
            //throw new ArgumentException("Invalid URI - ID not found", nameof(uri));
        }

        return resource.ToTypedElement().ToScopedNode();
    }

    /// <summary>Performs the interaction specified in the request.</summary>
    /// <param name="ctx">            The request context.</param>
    /// <param name="response">       [out] The response data.</param>
    /// <param name="serializeReturn">(Optional) True to serialize return.</param>
    /// <returns>True if it succeeds, false if it fails.</returns>
    public bool PerformInteraction(
        FhirRequestContext ctx,
        out FhirResponseContext response,
        bool serializeReturn = true,
        bool forceAllowExistingId = false)
    {
        switch (ctx.Interaction)
        {
            case Common.StoreInteractionCodes.InstanceDelete:
                {
                    if (serializeReturn)
                    {
                        return InstanceDelete(ctx, out response);
                    }
                    else
                    {
                        return DoInstanceDelete(ctx, out response);
                    }
                }

            case Common.StoreInteractionCodes.InstanceOperation:
                {
                    if (serializeReturn)
                    {
                        return InstanceOperation(ctx, out response);
                    }
                    else
                    {
                        return DoInstanceOperation(ctx, out response);
                    }
                }

            case Common.StoreInteractionCodes.InstanceRead:
                {
                    if (serializeReturn)
                    {
                        return InstanceRead(ctx, out response);
                    }
                    else
                    {
                        return DoInstanceRead(ctx, out response);
                    }
                }

            case Common.StoreInteractionCodes.InstanceUpdate:
            case Common.StoreInteractionCodes.InstanceUpdateConditional:
                {
                    if (serializeReturn || (ctx.SourceObject == null) || (ctx.SourceObject is not Resource r))
                    {
                        return InstanceUpdate(ctx, out response);
                    }
                    else
                    {
                        return DoInstanceUpdate(ctx, r, out response);
                    }
                }

            case Common.StoreInteractionCodes.TypeCreate:
            case Common.StoreInteractionCodes.TypeCreateConditional:
                {
                    if (serializeReturn || (ctx.SourceObject == null) || (ctx.SourceObject is not Resource r))
                    {
                        return InstanceCreate(ctx, out response, forceAllowExistingId);
                    }
                    else
                    {
                        return DoInstanceCreate(ctx, r, out response, forceAllowExistingId);
                    }
                }

            case Common.StoreInteractionCodes.TypeDeleteConditional:
            case Common.StoreInteractionCodes.TypeDeleteConditionalSingle:
            case Common.StoreInteractionCodes.TypeDeleteConditionalMultiple:
                {
                    if (serializeReturn)
                    {
                        return TypeDelete(ctx, out response);
                    }
                    else
                    {
                        return DoTypeDelete(ctx, out response);
                    }
                }

            case Common.StoreInteractionCodes.TypeOperation:
                {
                    if (serializeReturn)
                    {
                        return TypeOperation(ctx, out response);
                    }
                    else
                    {
                        return DoTypeOperation(ctx, out response);
                    }
                }

            case Common.StoreInteractionCodes.TypeSearch:
                {
                    if (serializeReturn)
                    {
                        return TypeSearch(ctx, out response);
                    }
                    else
                    {
                        return DoTypeSearch(ctx, out response);
                    }
                }

            case Common.StoreInteractionCodes.SystemCapabilities:
                {
                    if (serializeReturn)
                    {
                        return GetMetadata(ctx, out response);
                    }
                    else
                    {
                        return DoGetMetadata(ctx, out response);
                    }
                }

            case Common.StoreInteractionCodes.SystemBundle:
                {
                    if (serializeReturn || (ctx.SourceObject == null) || (ctx.SourceObject is not Bundle b))
                    {
                        return ProcessBundle(ctx, out response);
                    }
                    else
                    {
                        return DoProcessBundle(ctx, b, out response);
                    }
                }

            case Common.StoreInteractionCodes.SystemDeleteConditional:
                {
                    if (serializeReturn)
                    {
                        return SystemDelete(ctx, out response);
                    }
                    else
                    {
                        return DoSystemDelete(ctx, out response);
                    }
                }

            case Common.StoreInteractionCodes.SystemOperation:
                {
                    if (serializeReturn)
                    {
                        return SystemOperation(ctx, out response);
                    }
                    else
                    {
                        return DoSystemOperation(ctx, out response);
                    }
                }

            case Common.StoreInteractionCodes.SystemSearch:
                {
                    if (serializeReturn)
                    {
                        return SystemSearch(ctx, out response);
                    }
                    else
                    {
                        return DoSystemSearch(ctx, out response);
                    }
                }

            case Common.StoreInteractionCodes.CompartmentOperation:
            case Common.StoreInteractionCodes.CompartmentSearch:
            case Common.StoreInteractionCodes.CompartmentTypeSearch:
            case Common.StoreInteractionCodes.InstanceDeleteHistory:
            case Common.StoreInteractionCodes.InstanceDeleteVersion:
            case Common.StoreInteractionCodes.InstancePatch:
            case Common.StoreInteractionCodes.InstancePatchConditional:
            case Common.StoreInteractionCodes.InstanceReadHistory:
            case Common.StoreInteractionCodes.InstanceReadVersion:
            case Common.StoreInteractionCodes.TypeHistory:
            case Common.StoreInteractionCodes.SystemHistory:
            default:
                response = new()
                {
                    Outcome = SerializationUtils.BuildOutcomeForRequest(
                        HttpStatusCode.NotImplemented,
                        $"Interaction not implemented: {ctx.Interaction}",
                        OperationOutcome.IssueType.NotSupported),
                    StatusCode = HttpStatusCode.NotImplemented,
                };
                return false;
        }
    }

    /// <summary>Gets the hooks.</summary>
    /// <param name="resourceType">Type of the resource.</param>
    /// <param name="interaction"> The interaction.</param>
    /// <returns>An array of i FHIR interaction hook.</returns>
    [System.Runtime.CompilerServices.MethodImpl(System.Runtime.CompilerServices.MethodImplOptions.AggressiveInlining)]
    private IEnumerable<IFhirInteractionHook> GetHooks(string resourceType, Common.StoreInteractionCodes interaction)
    {
        if (!_hooksByInteractionByResource.TryGetValue(resourceType, out Dictionary<Common.StoreInteractionCodes, IFhirInteractionHook[]>? hooksByInteraction))
        {
            return [];
        }

        if (!hooksByInteraction.TryGetValue(interaction, out IFhirInteractionHook[]? hooks))
        {
            return [];
        }

        return hooks;
    }

    /// <summary>Gets the hooks.</summary>
    /// <param name="resourceType">Type of the resource.</param>
    /// <param name="interactions">The interactions.</param>
    /// <returns>An array of i FHIR interaction hook.</returns>
    [System.Runtime.CompilerServices.MethodImpl(System.Runtime.CompilerServices.MethodImplOptions.AggressiveInlining)]
    private IEnumerable<IFhirInteractionHook> GetHooks(string resourceType, IEnumerable<Common.StoreInteractionCodes> interactions)
    {
        if (!_hooksByInteractionByResource.TryGetValue(resourceType, out Dictionary<Common.StoreInteractionCodes, IFhirInteractionHook[]>? hooksByInteraction))
        {
            return [];
        }

        List<IFhirInteractionHook[]> collector = new();

        foreach (Common.StoreInteractionCodes interaction in interactions)
        {
            if (!hooksByInteraction.TryGetValue(interaction, out IFhirInteractionHook[]? hooks))
            {
                continue;
            }

            collector.Add(hooks);
        }

        return collector.SelectMany(v => v);
    }

    /// <summary>Instance create.</summary>
    /// <param name="ctx">     The request context.</param>
    /// <param name="response">[out] The response data.</param>
    /// <returns>True if it succeeds, false if it fails.</returns>
    public bool InstanceCreate(
        FhirRequestContext ctx,
        out FhirResponseContext response,
        bool forceAllowExistingId = false)
    {
        Resource? r;

        if (ctx.SourceObject is Resource resource)
        {
            r = resource;
        }
        else
        {
            HttpStatusCode sc = SerializationUtils.TryDeserializeFhir(
                ctx.SourceContent,
                ctx.SourceFormat,
                out r,
                out string exMessage);

            if ((!sc.IsSuccessful()) || (r == null))
            {
                OperationOutcome outcome = SerializationUtils.BuildOutcomeForRequest(
                    sc,
                    $"Failed to deserialize resource, format: {ctx.SourceFormat}, error: {exMessage}",
                    OperationOutcome.IssueType.Structure);

                response = new()
                {
                    Outcome = outcome,
                    SerializedOutcome = SerializationUtils.SerializeFhir(outcome, ctx.DestinationFormat, ctx.SerializePretty),
                    StatusCode = sc,
                };

                return false;
            }
        }

        bool success = DoInstanceCreate(
            ctx,
            r!,
            out response,
            forceAllowExistingId);

        string sr = response.Resource == null ? string.Empty : SerializationUtils.SerializeFhir((Resource)response.Resource, ctx.DestinationFormat, ctx.SerializePretty);
        string so = response.Outcome == null ? string.Empty : SerializationUtils.SerializeFhir((Resource)response.Outcome, ctx.DestinationFormat, ctx.SerializePretty);

        response = response with
        {
            MimeType = ctx.DestinationFormat,
            SerializedResource = sr,
            SerializedOutcome = so,
        };

        return success;
    }

    /// <summary>Executes the instance create operation.</summary>
    /// <param name="ctx">     The request context.</param>
    /// <param name="content"> The content.</param>
    /// <param name="response">[out] The response data.</param>
    /// <returns>True if it succeeds, false if it fails.</returns>
    internal bool DoInstanceCreate(
        FhirRequestContext ctx,
        Resource content,
        out FhirResponseContext response,
        bool forceExistingId = false)
    {
        string resourceType = string.IsNullOrEmpty(ctx.ResourceType) ? content.TypeName : ctx.ResourceType;

        if (content.TypeName != resourceType)
        {
            response = new()
            {
                Outcome = SerializationUtils.BuildOutcomeForRequest(
                    HttpStatusCode.UnprocessableEntity,
                    $"Resource type: {content.TypeName} does not match request: {resourceType}",
                    OperationOutcome.IssueType.Invalid),
                StatusCode = HttpStatusCode.UnprocessableEntity,
            };
            return false;
        }

        if (!_store.ContainsKey(resourceType))
        {
            response = new()
            {
                Outcome = SerializationUtils.BuildOutcomeForRequest(
                    HttpStatusCode.NotFound,
                    $"Resource type: {resourceType} is not supported",
                    OperationOutcome.IssueType.NotSupported),
                StatusCode = HttpStatusCode.NotFound,
            };
            return false;
        }

        IEnumerable<IFhirInteractionHook> hooks = GetHooks(
            resourceType,
            string.IsNullOrEmpty(ctx.IfNoneExist) ? Common.StoreInteractionCodes.TypeCreate : Common.StoreInteractionCodes.TypeCreateConditional);

        foreach (IFhirInteractionHook hook in hooks ?? [])
        {
            if (hook.HookRequestStates.Contains(Common.HookRequestStateCodes.Pre))
            {
                _ = hook.DoInteractionHook(
                        ctx,
                        this,
                        _store[resourceType],
                        content,
                        out FhirResponseContext hr);

                // check for the hook indicating processing is complete
                if (hr.StatusCode != null)
                {
                    response = hr;
                    return true;
                }

                // if the hook modified the resource, use that moving forward
                if (hr.Resource != null)
                {
                    content = (Resource)hr.Resource;
                }
            }
        }

        // check for conditional create
        if (!string.IsNullOrEmpty(ctx.IfNoneExist))
        {
            bool success = DoTypeSearch(
                ctx with { UrlQuery = ctx.IfNoneExist },
                out FhirResponseContext searchResp);

            if (success &&
                (searchResp.Resource != null) &&
                (searchResp.Resource is Bundle bundle))
            {
                switch (bundle?.Total)
                {
                    // no matches - continue with store as normal
                    case 0:
                        break;

                    // one match - return the match as if just stored except with OK instead of Created
                    case 1:
                        {
                            Resource r = bundle.Entry[0].Resource;

                            response = new()
                            {
                                Resource = r,
                                ResourceType = r.TypeName,
                                Id = r.Id,
                                ETag = string.IsNullOrEmpty(r.Meta?.VersionId) ? string.Empty : $"W/\"{r.Meta.VersionId}\"",
                                LastModified = r.Meta?.LastUpdated == null ? string.Empty : r.Meta.LastUpdated.Value.UtcDateTime.ToString("r"),
                                Location = $"{getBaseUrl(ctx)}/{resourceType}/{r.Id}",
                                Outcome = SerializationUtils.BuildOutcomeForRequest(
                                    HttpStatusCode.OK,
                                    $"Created {resourceType}/{r.Id}"),
                                StatusCode = HttpStatusCode.OK,
                            };
                            return true;
                        }

                    // multiple matches - fail the request
                    default:
                        {
                            response = new()
                            {
                                Outcome = SerializationUtils.BuildOutcomeForRequest(
                                    HttpStatusCode.PreconditionFailed,
                                    $"If-None-Exist query returned too many matches: {bundle?.Total}"),
                                StatusCode = HttpStatusCode.PreconditionFailed,
                            };
                            return false;
                        }
                }
            }
            else
            {
                response = new()
                {
                    Outcome = searchResp.Outcome ?? SerializationUtils.BuildOutcomeForRequest(
                        HttpStatusCode.PreconditionFailed,
                        $"If-None-Exist search failed: {ctx.IfNoneExist}"),
                    StatusCode = HttpStatusCode.PreconditionFailed,
                };
                return false;
            }
        }

        // create the resource
        Resource? stored = _store[resourceType].InstanceCreate(ctx, content, forceExistingId || _config.AllowExistingId);

        Resource? sForHook = null;

        foreach (IFhirInteractionHook hook in hooks ?? [])
        {
            sForHook ??= (Resource?)stored?.DeepCopy();

            if (hook.HookRequestStates.Contains(Common.HookRequestStateCodes.Post))
            {
                _ = hook.DoInteractionHook(
                        ctx,
                        this,
                        _store[resourceType],
                        sForHook,
                        out FhirResponseContext hr);

                // check for the hook indicating processing is complete
                if (hr.StatusCode != null)
                {
                    response = hr;
                    return true;
                }

                // if the hook modified the resource, use that moving forward
                if (hr.Resource != null)
                {
                    sForHook = (Resource)hr.Resource;
                    stored = sForHook;
                }
            }
        }

        if (stored == null)
        {
            response = new()
            {
                Outcome = SerializationUtils.BuildOutcomeForRequest(
                    HttpStatusCode.InternalServerError,
                    "Failed to create resource"),
                StatusCode = HttpStatusCode.InternalServerError,
            };
            return false;
        }

        if ((_loadState != LoadStateCodes.None) && _hasProtected)
        {
            _protectedResources.Add(resourceType + "/" + stored.Id);
        }
        else if (_maxResourceCount != 0)
        {
            _resourceQ.Enqueue(resourceType + "/" + stored.Id + "/" + stored.Meta.VersionId);
        }

        response = new()
        {
            Resource = stored,
            ResourceType = stored.TypeName,
            Id = stored.Id,
            ETag = string.IsNullOrEmpty(stored.Meta?.VersionId) ? string.Empty : $"W/\"{stored.Meta.VersionId}\"",
            LastModified = stored.Meta?.LastUpdated == null ? string.Empty : stored.Meta.LastUpdated.Value.UtcDateTime.ToString("r"),
            Location = $"{getBaseUrl(ctx)}/{resourceType}/{stored.Id}",
            Outcome = SerializationUtils.BuildOutcomeForRequest(
                HttpStatusCode.Created,
                $"Created {resourceType}/{stored.Id}"),
            StatusCode = HttpStatusCode.Created,
        };
        return true;
    }

    /// <summary>Process a Batch or Transaction bundle.</summary>
    /// <param name="ctx">     The request context.</param>
    /// <param name="response">[out] The response data.</param>
    /// <returns>True if it succeeds, false if it fails.</returns>
    public bool ProcessBundle(
        FhirRequestContext ctx,
        out FhirResponseContext response)
    {
        const string resourceType = "Bundle";

        Resource? r;

        if (ctx.SourceObject is Resource resource)
        {
            r = resource;
        }
        else
        {
            HttpStatusCode sc = SerializationUtils.TryDeserializeFhir(
                ctx.SourceContent,
                ctx.SourceFormat,
                out r,
                out string exMessage);

            if ((!sc.IsSuccessful()) || (r == null))
            {
                OperationOutcome outcome = SerializationUtils.BuildOutcomeForRequest(
                    sc,
                    $"Failed to deserialize resource, format: {ctx.SourceFormat}, error: {exMessage}",
                    OperationOutcome.IssueType.Structure);

                response = new()
                {
                    Outcome = outcome,
                    SerializedOutcome = SerializationUtils.SerializeFhir(outcome, ctx.DestinationFormat, ctx.SerializePretty),
                    StatusCode = sc,
                };

                return false;
            }
        }

        if ((r!.TypeName != resourceType) ||
            (r is not Bundle requestBundle))
        {
            OperationOutcome outcome = SerializationUtils.BuildOutcomeForRequest(
                HttpStatusCode.UnprocessableEntity,
                $"Cannot process non-Bundle resource type ({r.TypeName}) as a Bundle",
                OperationOutcome.IssueType.Invalid);

            response = new()
            {
                Outcome = outcome,
                SerializedOutcome = SerializationUtils.SerializeFhir(outcome, ctx.DestinationFormat, ctx.SerializePretty),
                StatusCode = HttpStatusCode.UnprocessableEntity,
            };

            return false;
        }

        bool success = DoProcessBundle(
            ctx,
            requestBundle,
            out response);

        string sr = response.Resource == null ? string.Empty : SerializationUtils.SerializeFhir((Resource)response.Resource, ctx.DestinationFormat, ctx.SerializePretty);
        string so = response.Outcome == null ? string.Empty : SerializationUtils.SerializeFhir((Resource)response.Outcome, ctx.DestinationFormat, ctx.SerializePretty);

        response = response with
        {
            MimeType = ctx.DestinationFormat,
            SerializedResource = sr,
            SerializedOutcome = so,
        };

        return success;
    }

    /// <summary>Executes the process bundle operation.</summary>
    /// <param name="ctx">          The request context.</param>
    /// <param name="requestBundle">The request bundle.</param>
    /// <param name="response">     [out] The response data.</param>
    /// <returns>True if it succeeds, false if it fails.</returns>
    internal bool DoProcessBundle(
        FhirRequestContext ctx,
        Bundle requestBundle,
        out FhirResponseContext response)
    {
        Bundle responseBundle = new Bundle()
        {
            Id = Guid.NewGuid().ToString(),
        };

        switch (requestBundle.Type)
        {
            case Bundle.BundleType.Transaction:
                responseBundle.Type = Bundle.BundleType.TransactionResponse;
                ProcessTransaction(ctx, requestBundle, responseBundle);
                break;

            case Bundle.BundleType.Batch:
                responseBundle.Type = Bundle.BundleType.BatchResponse;
                ProcessBatch(ctx, requestBundle, responseBundle);
                break;

            default:
                {
                    OperationOutcome outcome = SerializationUtils.BuildOutcomeForRequest(
                        HttpStatusCode.UnprocessableEntity,
                        $"Unsupported Bundle process request! Type: {requestBundle.Type}",
                        OperationOutcome.IssueType.NotSupported);

                    response = new()
                    {
                        Outcome = outcome,
                        SerializedOutcome = SerializationUtils.SerializeFhir(outcome, ctx.DestinationFormat, ctx.SerializePretty),
                        StatusCode = HttpStatusCode.UnprocessableEntity,
                    };

                    return false;
                }
        }

        response = new()
        {
            Resource = responseBundle,
            Outcome = SerializationUtils.BuildOutcomeForRequest(HttpStatusCode.OK, $"Processed {requestBundle.Type} bundle"),
            StatusCode = HttpStatusCode.OK,
        };

        return true;
    }

    /// <summary>Instance delete.</summary>
    /// <param name="ctx">     The request context.</param>
    /// <param name="response">[out] The response data.</param>
    /// <returns>True if it succeeds, false if it fails.</returns>
    public bool InstanceDelete(
        FhirRequestContext ctx,
        out FhirResponseContext response)
    {
        bool success = DoInstanceDelete(
            ctx,
            out response);

        string sr = response.Resource == null ? string.Empty : SerializationUtils.SerializeFhir((Resource)response.Resource, ctx.DestinationFormat, ctx.SerializePretty);
        string so = response.Outcome == null ? string.Empty : SerializationUtils.SerializeFhir((Resource)response.Outcome, ctx.DestinationFormat, ctx.SerializePretty);

        response = response with
        {
            MimeType = ctx.DestinationFormat,
            SerializedResource = sr,
            SerializedOutcome = so,
        };

        return success;
    }

    /// <summary>Executes the instance delete operation.</summary>
    /// <param name="ctx">     The request context.</param>
    /// <param name="response">[out] The response data.</param>
    /// <returns>True if it succeeds, false if it fails.</returns>
    internal bool DoInstanceDelete(
        FhirRequestContext ctx,
        out FhirResponseContext response)
    {
        if (!_store.ContainsKey(ctx.ResourceType))
        {
            response = new()
            {
                Outcome = SerializationUtils.BuildOutcomeForRequest(
                    HttpStatusCode.NotFound,
                    $"Resource type: {ctx.ResourceType} is not supported",
                    OperationOutcome.IssueType.NotSupported),
                StatusCode = HttpStatusCode.NotFound,
            };
            return false;
        }

        IEnumerable<IFhirInteractionHook> hooks = GetHooks(ctx.ResourceType, Common.StoreInteractionCodes.InstanceDelete);

        foreach (IFhirInteractionHook hook in hooks ?? [])
        {
            if (hook.HookRequestStates.Contains(Common.HookRequestStateCodes.Pre))
            {
                _ = hook.DoInteractionHook(
                        ctx,
                        this,
                        _store[ctx.ResourceType],
                        null,
                        out FhirResponseContext hr);

                // check for the hook indicating processing is complete
                if (hr.StatusCode != null)
                {
                    response = hr;
                    return true;
                }
            }
        }

        // attempt delete
        Resource? resource = _store[ctx.ResourceType].InstanceDelete(ctx.Id, _protectedResources);

        Resource? sForHook = null;

        foreach (IFhirInteractionHook hook in hooks ?? [])
        {
            sForHook ??= (Resource?)resource?.DeepCopy();

            if (hook.HookRequestStates.Contains(Common.HookRequestStateCodes.Post))
            {
                _ = hook.DoInteractionHook(
                        ctx,
                        this,
                        _store[ctx.ResourceType],
                        sForHook,
                        out FhirResponseContext hr);

                // check for the hook indicating processing is complete
                if (hr.StatusCode != null)
                {
                    response = hr;
                    return true;
                }

                // if the hook modified the resource, use that moving forward
                if (hr.Resource != null)
                {
                    sForHook = (Resource)hr.Resource;
                    resource = sForHook;
                }
            }
        }

        if (resource == null)
        {
            response = new()
            {
                Outcome = SerializationUtils.BuildOutcomeForRequest(
                    HttpStatusCode.NotFound,
                    $"Resource {ctx.ResourceType}/{ctx.Id} not found"),
                StatusCode = HttpStatusCode.NotFound,
            };
            return false;
        }

        response = new()
        {
            Resource = resource,
            ResourceType = resource.TypeName,
            Id = resource.Id,
            Outcome = SerializationUtils.BuildOutcomeForRequest(HttpStatusCode.OK, $"Deleted {ctx.ResourceType}/{ctx.Id}"),
            StatusCode = HttpStatusCode.OK,
        };
        return true;
    }

    /// <summary>Attempts to read with minimal processing (e.g., no Hooks are called).</summary>
    /// <param name="resourceType">Type of the resource.</param>
    /// <param name="id">          [out] The identifier.</param>
    /// <param name="resource">    [out] The resource.</param>
    /// <returns>True if it succeeds, false if it fails.</returns>
    public bool TryInstanceRead(string resourceType, string id, out object? resource)
    {
        if ((!_store.ContainsKey(resourceType)) ||
            (!((IReadOnlyDictionary<string, Hl7.Fhir.Model.Resource>)_store[resourceType]).ContainsKey(id)))
        {
            resource = null;
            return false;
        }

        resource = ((IReadOnlyDictionary<string, Hl7.Fhir.Model.Resource>)_store[resourceType])[id].DeepCopy();
        return true;
    }

    /// <summary>Instance read.</summary>
    /// <param name="ctx">     The request context.</param>
    /// <param name="response">[out] The response and related information</param>
    /// <returns>A HttpStatusCode.</returns>
    public bool InstanceRead(
        FhirRequestContext ctx,
        out FhirResponseContext response)
    {
        bool success = DoInstanceRead(ctx, out response);

        string sr = response.Resource == null ? string.Empty : SerializationUtils.SerializeFhir((Resource)response.Resource, ctx.DestinationFormat, ctx.SerializePretty);
        string so = response.Outcome == null ? string.Empty : SerializationUtils.SerializeFhir((Resource)response.Outcome, ctx.DestinationFormat, ctx.SerializePretty);

        response = response with
        {
            MimeType = ctx.DestinationFormat,
            SerializedResource = sr,
            SerializedOutcome = so,
        };

        return success;
    }

    /// <summary>Executes the instance read operation.</summary>
    /// <param name="ctx">     The request context.</param>
    /// <param name="response">[out] The response data.</param>
    /// <returns>True if it succeeds, false if it fails.</returns>
    internal bool DoInstanceRead(
        FhirRequestContext ctx,
        out FhirResponseContext response)
    {
        if (string.IsNullOrEmpty(ctx.ResourceType))
        {
            response = new()
            {
                Outcome = SerializationUtils.BuildOutcomeForRequest(
                    HttpStatusCode.BadRequest,
                    "Resource type is required",
                    OperationOutcome.IssueType.Structure),
                StatusCode = HttpStatusCode.BadRequest,
            };
            return false;
        }

        if (!_store.ContainsKey(ctx.ResourceType))
        {
            response = new()
            {
                Outcome = SerializationUtils.BuildOutcomeForRequest(
                    HttpStatusCode.NotFound,
                    $"Resource type: {ctx.ResourceType} is not supported",
                    OperationOutcome.IssueType.NotSupported),
                StatusCode = HttpStatusCode.NotFound,
            };
            return false;
        }

        if (string.IsNullOrEmpty(ctx.Id))
        {
            response = new()
            {
                Outcome = SerializationUtils.BuildOutcomeForRequest(
                    HttpStatusCode.BadRequest,
                    "ID required for instance level read.",
                    OperationOutcome.IssueType.Structure),
                StatusCode = HttpStatusCode.BadRequest,
            };
            return false;
        }

        IEnumerable<IFhirInteractionHook> hooks = GetHooks(ctx.ResourceType, Common.StoreInteractionCodes.InstanceRead);

        foreach (IFhirInteractionHook hook in hooks ?? [])
        {
            if (hook.HookRequestStates.Contains(Common.HookRequestStateCodes.Pre))
            {
                _ = hook.DoInteractionHook(
                        ctx,
                        this,
                        _store[ctx.ResourceType],
                        null,
                        out FhirResponseContext hr);

                // check for the hook indicating processing is complete
                if (hr.StatusCode != null)
                {
                    response = hr;
                    return true;
                }
            }
        }

        Resource? r = _store[ctx.ResourceType].InstanceRead(ctx.Id);

        Resource? sForHook = null;

        foreach (IFhirInteractionHook hook in hooks ?? [])
        {
            sForHook ??= (Resource?)r?.DeepCopy();

            if (hook.HookRequestStates.Contains(Common.HookRequestStateCodes.Post))
            {
                _ = hook.DoInteractionHook(
                        ctx,
                        this,
                        _store[ctx.ResourceType],
                        sForHook,
                        out FhirResponseContext hr);

                if (hr.StatusCode != null)
                {
                    response = hr;
                    return true;
                }

                if (hr.Resource != null)
                {
                    sForHook = (Resource?)hr.Resource;
                    r = sForHook;
                }
            }
        }

        if (r == null)
        {
            response = new()
            {
                Outcome = SerializationUtils.BuildOutcomeForRequest(
                    HttpStatusCode.NotFound,
                    $"Resource: {ctx.ResourceType}/{ctx.Id} not found",
                    OperationOutcome.IssueType.Exception),
                StatusCode = HttpStatusCode.NotFound,
            };

            return false;
        }

        string eTag = string.IsNullOrEmpty(r.Meta?.VersionId) ? string.Empty : $"W/\"{r.Meta.VersionId}\"";

        if ((!string.IsNullOrEmpty(ctx.IfMatch)) &&
            (!eTag.Equals(ctx.IfMatch, StringComparison.Ordinal)))
        {
            response = new()
            {
                Outcome = SerializationUtils.BuildOutcomeForRequest(
                    HttpStatusCode.PreconditionFailed,
                    $"If-Match: {ctx.IfMatch} does not equal found eTag: {eTag}",
                    OperationOutcome.IssueType.BusinessRule),
                StatusCode = HttpStatusCode.PreconditionFailed,
            };

            return false;
        }

        string lastModified = r.Meta?.LastUpdated == null ? string.Empty : r.Meta.LastUpdated.Value.UtcDateTime.ToString("r");

        if ((!string.IsNullOrEmpty(ctx.IfModifiedSince)) &&
            (String.Compare(lastModified, ctx.IfModifiedSince, StringComparison.Ordinal) < 0))
        {
            response = new()
            {
                Outcome = SerializationUtils.BuildOutcomeForRequest(
                    HttpStatusCode.NotModified,
                    $"Last modified: {lastModified} is prior to If-Modified-Since: {ctx.IfModifiedSince}",
                    OperationOutcome.IssueType.Informational),
                ETag = eTag,
                LastModified = lastModified,
                StatusCode = HttpStatusCode.NotModified,
            };

            return true;
        }

        if (ctx.IfNoneMatch.Equals("*", StringComparison.Ordinal))
        {
            response = new()
            {
                Outcome = SerializationUtils.BuildOutcomeForRequest(
                    HttpStatusCode.PreconditionFailed,
                    "Prior version exists, but If-None-Match is *"),
                StatusCode = HttpStatusCode.PreconditionFailed,
            };

            return false;
        }

        if (!string.IsNullOrEmpty(ctx.IfNoneMatch))
        {
            if ( _config.SupportNotChanged && ctx.IfNoneMatch.Equals(eTag, StringComparison.Ordinal) )
            {
                response = new()
                {
                    Outcome = SerializationUtils.BuildOutcomeForRequest(
                        HttpStatusCode.NotModified,
                        $"Read {ctx.ResourceType}/{ctx.Id} found version: {eTag}, equals If-None-Match: {ctx.IfNoneMatch}"),
                    StatusCode = HttpStatusCode.NotModified,
                };

                return false;
            }
        }

        response = new()
        {
            Resource = r,
            ResourceType = r.TypeName,
            Id = r.Id,
            ETag = eTag,
            LastModified = lastModified,
            Location = string.IsNullOrEmpty(r.Id) ? string.Empty : $"{getBaseUrl(ctx)}/{r.TypeName}/{r.Id}",
            Outcome = SerializationUtils.BuildOutcomeForRequest(HttpStatusCode.OK, $"Read {r.TypeName}/{r.Id}"),
            StatusCode = HttpStatusCode.OK,
        };

        return true;
    }

    /// <summary>Attempts to update.</summary>
    /// <param name="content">     The content.</param>
    /// <param name="mimeType">    Type of the mime.</param>
    /// <param name="resourceType">[out] Type of the resource.</param>
    /// <param name="id">          [out] The identifier.</param>
    /// <returns>True if it succeeds, false if it fails.</returns>
    public bool TryInstanceUpdate(
        string content,
        string mimeType,
        out string resourceType,
        out string id)
    {
        HttpStatusCode sc = SerializationUtils.TryDeserializeFhir(
            content,
            mimeType,
            out Resource? r,
            out _,
            _loadState == LoadStateCodes.Read);

        if ((!sc.IsSuccessful()) || (r == null))
        {
            resourceType = string.Empty;
            id = string.Empty;
            return false;
        }

        return TryInstanceUpdate(r, out resourceType, out id);
    }


    /// <summary>Attempts to update.</summary>
    /// <param name="resource">    The resource.</param>
    /// <param name="resourceType">[out] Type of the resource.</param>
    /// <param name="id">          [out] The identifier.</param>
    /// <returns>True if it succeeds, false if it fails.</returns>
    public bool TryInstanceUpdate(
        object? resource,
        out string resourceType,
        out string id)
    {
        if (resource is not Hl7.Fhir.Model.Resource r)
        {
            resourceType = string.Empty;
            id = string.Empty;
            return false;
        }

        resourceType = r.TypeName;

        if (string.IsNullOrEmpty(r.Id))
        {
            r.Id = Guid.NewGuid().ToString();
        }

        id = r.Id;

        if (!_store.ContainsKey(resourceType))
        {
            return false;
        }

        if ((!_config.AllowCreateAsUpdate) &&
            (!((IReadOnlyDictionary<string, Hl7.Fhir.Model.Resource>)_store[resourceType]).ContainsKey(id)))
        {
            return false;
        }

        FhirRequestContext ctx = new()
        {
            TenantName = _config.ControllerName,
            Store = this,
            HttpMethod = "PUT",
            Url = _config.BaseUrl + "/" + resourceType + "/" + id,
            UrlPath = resourceType + "/" + id,
            Authorization = null,
            Interaction = Common.StoreInteractionCodes.InstanceUpdate,
            ResourceType = resourceType,
            Id = id,
        };

        bool success = DoInstanceUpdate(
            ctx,
            r,
            out _);

        return success;
    }

    /// <summary>Instance update.</summary>
    /// <param name="ctx">     The request context.</param>
    /// <param name="response">[out] The response data.</param>
    /// <returns>True if it succeeds, false if it fails.</returns>
    public bool InstanceUpdate(
        FhirRequestContext ctx,
        out FhirResponseContext response)
    {
        Resource? r;

        if ((ctx.SourceObject != null) &&
            (ctx.SourceObject is Resource))
        {
            r = ctx.SourceObject as Resource;
        }
        else
        {
            HttpStatusCode sc = SerializationUtils.TryDeserializeFhir(
                ctx.SourceContent,
                ctx.SourceFormat,
                out r,
                out string exMessage);

            if ((!sc.IsSuccessful()) || (r == null))
            {
                OperationOutcome outcome = SerializationUtils.BuildOutcomeForRequest(
                    sc,
                    $"Failed to deserialize resource, format: {ctx.SourceFormat}, error: {exMessage}",
                    OperationOutcome.IssueType.Structure);

                response = new()
                {
                    Outcome = outcome,
                    SerializedOutcome = SerializationUtils.SerializeFhir(outcome, ctx.DestinationFormat, ctx.SerializePretty),
                    StatusCode = sc,
                };

                return false;
            }
        }

        if (r == null)
        {
            response = new()
            {
                Outcome = SerializationUtils.BuildOutcomeForRequest(
                    HttpStatusCode.BadRequest,
                    "Resource is required",
                    OperationOutcome.IssueType.Structure),
                StatusCode = HttpStatusCode.BadRequest,
            };
            return false;
        }

        bool success = DoInstanceUpdate(
            ctx,
            r,
            out response);

        string sr = response.Resource == null ? string.Empty : SerializationUtils.SerializeFhir((Resource)response.Resource, ctx.DestinationFormat, ctx.SerializePretty);
        string so = response.Outcome == null ? string.Empty : SerializationUtils.SerializeFhir((Resource)response.Outcome, ctx.DestinationFormat, ctx.SerializePretty);

        response = response with
        {
            MimeType = ctx.DestinationFormat,
            SerializedResource = sr,
            SerializedOutcome = so,
        };

        return success;
    }

    /// <summary>Executes the instance update operation.</summary>
    /// <param name="ctx">     The request context.</param>
    /// <param name="content"> The content.</param>
    /// <param name="response">[out] The response data.</param>
    /// <returns>True if it succeeds, false if it fails.</returns>
    internal bool DoInstanceUpdate(
        FhirRequestContext ctx,
        Resource content,
        out FhirResponseContext response)
    {
        string resourceType = string.IsNullOrEmpty(ctx.ResourceType) ? content.TypeName : ctx.ResourceType;
        string id = ctx.Id;

        if (_loadState == LoadStateCodes.Read)
        {
            // allow empty ids during load
            if (string.IsNullOrEmpty(id))
            {
                id = content.Id;
            }
        }

        if (content.TypeName != resourceType)
        {
            response = new()
            {
                Outcome = SerializationUtils.BuildOutcomeForRequest(
                    HttpStatusCode.UnprocessableEntity,
                    $"Resource type: {content.TypeName} does not match request: {resourceType}",
                    OperationOutcome.IssueType.Invalid),
                StatusCode = HttpStatusCode.UnprocessableEntity,
            };
            return false;
        }

        if (!_store.ContainsKey(resourceType))
        {
            response = new()
            {
                Outcome = SerializationUtils.BuildOutcomeForRequest(
                    HttpStatusCode.NotFound,
                    $"Resource type: {resourceType} is not supported",
                    OperationOutcome.IssueType.NotSupported),
                StatusCode = HttpStatusCode.NotFound,
            };
            return false;
        }

        HttpStatusCode sc;

        IEnumerable<IFhirInteractionHook> hooks = GetHooks(
            ctx.ResourceType,
            string.IsNullOrEmpty(ctx.UrlQuery) ? Common.StoreInteractionCodes.InstanceUpdate : Common.StoreInteractionCodes.InstanceUpdateConditional);

        foreach (IFhirInteractionHook hook in hooks ?? [])
        {
            if (hook.HookRequestStates.Contains(Common.HookRequestStateCodes.Pre))
            {
                _ = hook.DoInteractionHook(
                        ctx,
                        this,
                        _store[ctx.ResourceType],
                        content,
                        out FhirResponseContext hr);

                // check for the hook indicating processing is complete
                if (hr.StatusCode != null)
                {
                    response = hr;
                    return true;
                }

                // if the hook modified the resource, use that moving forward
                if (hr.Resource != null)
                {
                    content = (Resource)hr.Resource;
                }
            }
        }

        OperationOutcome outcome;

        // check for conditional update
        if (!string.IsNullOrEmpty(ctx.UrlQuery))
        {
            bool success = DoTypeSearch(
                ctx,
                out FhirResponseContext searchResp);

            if (success &&
                (searchResp.Resource != null) &&
                (searchResp.Resource is Bundle bundle))
            {
                switch (bundle?.Total)
                {
                    // no matches - continue with update as create
                    case 0:
                        break;

                    // one match - check extra conditions and continue with update if they pass
                    case 1:
                        {
                            if ((!string.IsNullOrEmpty(id)) &&
                                (!bundle.Entry[0].Resource.Id.Equals(id, StringComparison.Ordinal)))
                            {
                                response = new()
                                {
                                    Outcome = SerializationUtils.BuildOutcomeForRequest(
                                        HttpStatusCode.PreconditionFailed,
                                        $"Conditional update query returned a match with a id: {bundle.Entry[0].Resource.Id}, expected {id}"),
                                    StatusCode = HttpStatusCode.PreconditionFailed,
                                };
                                return false;
                            }
                        }
                        break;

                    // multiple matches - fail the request
                    default:
                        {
                            response = new()
                            {
                                Outcome = SerializationUtils.BuildOutcomeForRequest(
                                    HttpStatusCode.PreconditionFailed,
                                    $"Conditional update query returned too many matches: {bundle?.Total}"),
                                StatusCode = HttpStatusCode.PreconditionFailed,
                            };
                            return false;
                        }
                }
            }
            else
            {
                response = new()
                {
                    Outcome = searchResp.Outcome ?? SerializationUtils.BuildOutcomeForRequest(
                        HttpStatusCode.PreconditionFailed,
                        $"Conditional update query failed: {ctx.UrlQuery}"),
                    StatusCode = HttpStatusCode.PreconditionFailed,
                };
                return false;
            }
        }

        Resource? resource = _store[resourceType].InstanceUpdate(
            content,
            _config.AllowCreateAsUpdate,
            ctx.IfMatch,
            ctx.IfNoneMatch,
            _protectedResources,
            out sc,
            out outcome);

        Resource? sForHook = null;

        foreach (IFhirInteractionHook hook in hooks ?? [])
        {
            sForHook ??= (Resource?)resource?.DeepCopy();

            if (hook.HookRequestStates.Contains(Common.HookRequestStateCodes.Post))
            {
                _ = hook.DoInteractionHook(
                        ctx,
                        this,
                        _store[ctx.ResourceType],
                        sForHook,
                        out FhirResponseContext hr);

                // check for the hook indicating processing is complete
                if (hr.StatusCode != null)
                {
                    response = hr;
                    return true;
                }

                // if the hook modified the resource, use that moving forward
                if (hr.Resource != null)
                {
                    sForHook = (Resource)hr.Resource;
                    resource = sForHook;
                }
            }
        }

        if (resource == null)
        {
            response = new()
            {
                Outcome = SerializationUtils.BuildOutcomeForRequest(
                    HttpStatusCode.InternalServerError,
                    "Failed to update resource"),
                StatusCode = HttpStatusCode.InternalServerError,
            };
            return false;
        }

        response = new()
        {
            Resource = resource,
            ResourceType = resource.TypeName,
            Id = resource.Id,
            ETag = string.IsNullOrEmpty(resource.Meta?.VersionId) ? string.Empty : $"W/\"{resource.Meta.VersionId}\"",
            LastModified = resource.Meta?.LastUpdated == null ? string.Empty : resource.Meta.LastUpdated.Value.UtcDateTime.ToString("r"),
            Location = $"{getBaseUrl(ctx)}/{resourceType}/{resource.Id}",
            Outcome = outcome,
            StatusCode = sc,
        };
        return true;
    }

    /// <summary>
    /// Attempts to add an executable search parameter to a given resource.
    /// </summary>
    /// <param name="resourceType">Type of the resource.</param>
    /// <param name="spDefinition">The sp definition.</param>
    /// <returns>True if it succeeds, false if it fails.</returns>
    public bool TrySetExecutableSearchParameter(string resourceType, ModelInfo.SearchParamDefinition spDefinition)
    {
        if (!_store.ContainsKey(resourceType))
        {
            return false;
        }

        string c = resourceType + "." + spDefinition.Name;

        lock (_spLockObject)
        {
            if (_compiledSearchParameters.ContainsKey(c))
            {
                _ = _compiledSearchParameters.TryRemove(c, out _);
            }
        }

        _capabilitiesAreStale = true;
        _store[resourceType].SetExecutableSearchParameter(spDefinition);
        return true;
    }

    /// <summary>Attempts to remove an executable search parameter to a given resource.</summary>
    /// <param name="resourceType">Type of the resource.</param>
    /// <param name="name">        The sp name/code/id.</param>
    /// <returns>True if it succeeds, false if it fails.</returns>
    public bool TryRemoveExecutableSearchParameter(string resourceType, string name)
    {
        if (!_store.ContainsKey(resourceType))
        {
            return false;
        }

        string c = resourceType + "." + name;

        lock (_spLockObject)
        {
            if (_compiledSearchParameters.ContainsKey(c))
            {
                _ = _compiledSearchParameters.TryRemove(c, out _);
            }
        }

        _capabilitiesAreStale = true;
        _store[resourceType].RemoveExecutableSearchParameter(name);
        return true;
    }

    /// <summary>
    /// Attempts to get search parameter definition a ModelInfo.SearchParamDefinition from the given
    /// string.
    /// </summary>
    /// <param name="resourceName">    [out] The resource.</param>
    /// <param name="spName">        The name.</param>
    /// <param name="spDefinition">[out] The sp definition.</param>
    /// <returns>True if it succeeds, false if it fails.</returns>
    public bool TryGetSearchParamDefinition(string resourceName, string spName, out ModelInfo.SearchParamDefinition? spDefinition)
    {
        if (!_store.TryGetValue(resourceName, out IVersionedResourceStore? resourceStore))
        {
            spDefinition = null;
            return false;
        }

        if (ParsedSearchParameter._allResourceParameters.TryGetValue(spName, out spDefinition))
        {
            return true;
        }

        return resourceStore.TryGetSearchParamDefinition(spName, out spDefinition);
    }

    /// <summary>Compile FHIR path criteria.</summary>
    /// <param name="fpc">The fpc.</param>
    /// <returns>A CompiledExpression.</returns>
    public static CompiledExpression CompileFhirPathCriteria(string fpc)
    {
        //MatchCollection matches = _fhirpathVarMatcher().Matches(fpc);

        //// replace the variable with a resolve call
        //foreach (string matchValue in matches.Select(m => m.Value).Distinct())
        //{
        //    fpc = fpc.Replace(matchValue, $"'{FhirPathVariableResolver._fhirPathPrefix}{matchValue.Substring(1)}'.resolve()");
        //}

        return _compiler.Compile(fpc);
    }

    /// <summary>Processes a parsed SubscriptionTopic resource.</summary>
    /// <param name="topic"> The topic.</param>
    /// <param name="remove">(Optional) True to remove.</param>
    /// <returns>True if it succeeds, false if it fails.</returns>
    public bool StoreProcessSubscriptionTopic(ParsedSubscriptionTopic topic, bool remove = false)
    {
        if (remove)
        {
            if (!_topics.ContainsKey(topic.Url))
            {
                return false;
            }

            // remove from all resources
            foreach (IVersionedResourceStore rs in _store.Values)
            {
                rs.RemoveExecutableSubscriptionTopic(topic.Url);
            }

            return true;
        }

        bool priorExisted = _topics.ContainsKey(topic.Url);

        // set our local reference
        if (priorExisted)
        {
            _topics[topic.Url] = topic;
        }
        else
        {
            _ = _topics.TryAdd(topic.Url, topic);
        }

        // check for no resource triggers
        if (!topic.ResourceTriggers.Any())
        {
            // remove from all resources
            foreach (IVersionedResourceStore rs in _store.Values)
            {
                rs.RemoveExecutableSubscriptionTopic(topic.Url);
            }

            // if we cannot execute, fail the update
            return false;
        }

        bool canExecute = false;

        // loop over all resources to account for a topic changing resources
        foreach ((string resourceName, IVersionedResourceStore rs) in _store)
        {
            bool executesOnResource = false;

            if (!topic.ResourceTriggers.ContainsKey(resourceName))
            {
                if (priorExisted)
                {
                    rs.RemoveExecutableSubscriptionTopic(topic.Url);
                }
                continue;
            }

            List<ExecutableSubscriptionInfo.InteractionOnlyTrigger> interactionTriggers = new();
            List<ExecutableSubscriptionInfo.CompiledFhirPathTrigger> fhirPathTriggers = new();
            List<ExecutableSubscriptionInfo.CompiledQueryTrigger> queryTriggers = new();
            ParsedResultParameters? resultParameters = null;


            string[] keys = new string[3] { resourceName, "*", "Resource" };

            foreach (string key in keys)
            {
                // TODO: Make sure to reduce full resource URI down to stub (e.g., not http://hl7.org/fhir/StructureDefinition/Patient)
                // TODO: Need to check event triggers once they are added
                if (!topic.ResourceTriggers.TryGetValue(key, out List<ParsedSubscriptionTopic.ResourceTrigger>? rts))
                {
                    continue;
                }

                // build our trigger definitions
                foreach (ParsedSubscriptionTopic.ResourceTrigger rt in rts)
                {
                    bool onCreate = rt.OnCreate;
                    bool onUpdate = rt.OnUpdate;
                    bool onDelete = rt.OnDelete;

                    // not filled out means trigger on any
                    if ((!onCreate) && (!onUpdate) && (!onDelete))
                    {
                        onCreate = true;
                        onUpdate = true;
                        onDelete = true;
                    }

                    // prefer FHIRPath if present
                    if (!string.IsNullOrEmpty(rt.FhirPathCriteria))
                    {
                        fhirPathTriggers.Add(new(
                            onCreate,
                            onUpdate,
                            onDelete,
                            CompileFhirPathCriteria(rt.FhirPathCriteria)));

                        canExecute = true;
                        executesOnResource = true;

                        continue;
                    }

                    // for query-based criteria
                    if ((!string.IsNullOrEmpty(rt.QueryPrevious)) || (!string.IsNullOrEmpty(rt.QueryCurrent)))
                    {
                        IEnumerable<ParsedSearchParameter> previousTest;
                        IEnumerable<ParsedSearchParameter> currentTest;

                        if (string.IsNullOrEmpty(rt.QueryPrevious))
                        {
                            previousTest = Array.Empty<ParsedSearchParameter>();
                        }
                        else
                        {
                            previousTest = ParsedSearchParameter.Parse(rt.QueryPrevious, this, rs, resourceName);
                        }

                        if (string.IsNullOrEmpty(rt.QueryCurrent))
                        {
                            currentTest = Array.Empty<ParsedSearchParameter>();
                        }
                        else
                        {
                            currentTest = ParsedSearchParameter.Parse(rt.QueryCurrent, this, rs, resourceName);
                        }

                        queryTriggers.Add(new(
                            onCreate,
                            onUpdate,
                            onDelete,
                            previousTest,
                            rt.CreateAutoFail,
                            rt.CreateAutoPass,
                            currentTest,
                            rt.DeleteAutoFail,
                            rt.DeleteAutoPass,
                            rt.RequireBothQueries));

                        canExecute = true;
                        executesOnResource = true;

                        continue;
                    }

                    // add triggers that do not have inherent filters beyond interactions
                    if (onCreate || onUpdate || onDelete)
                    {
                        interactionTriggers.Add(new(
                            onCreate,
                            onUpdate,
                            onDelete));

                        canExecute = true;
                        executesOnResource = true;

                        continue;
                    }
                }

                // build our inclusions
                if (topic.NotificationShapes.ContainsKey(key) &&
                    topic.NotificationShapes[key].Any())
                {
                    string includes = string.Empty;
                    string reverseIncludes = string.Empty;

                    // TODO: use first matching shape for now
                    ParsedSubscriptionTopic.NotificationShape shape = topic.NotificationShapes[key].First();

                    if (shape.Includes?.Any() ?? false)
                    {
                        includes = string.Join('&', shape.Includes);
                    }

                    if (shape.ReverseIncludes?.Any() ?? false)
                    {
                        reverseIncludes = string.Join('&', shape.ReverseIncludes);
                    }

                    if (string.IsNullOrEmpty(includes) && string.IsNullOrEmpty(reverseIncludes))
                    {
                        resultParameters = null;
                    }
                    else if (string.IsNullOrEmpty(includes))
                    {
                        resultParameters = new(reverseIncludes, this, rs, resourceName);
                    }
                    else if (string.IsNullOrEmpty(reverseIncludes))
                    {
                        resultParameters = new(includes, this, rs, resourceName);
                    }
                    else
                    {
                        resultParameters = new(includes + "&" + reverseIncludes, this, rs, resourceName);
                    }
                }

                // either update or remove this topic from this resource
                if (executesOnResource)
                {
                    // update the executable definition for the current resource
                    rs.SetExecutableSubscriptionTopic(
                        topic.Url,
                        interactionTriggers,
                        fhirPathTriggers,
                        queryTriggers,
                        resultParameters);
                }
                else
                {
                    rs.RemoveExecutableSubscriptionTopic(topic.Url);
                }
            }
        }

        //RegisterSubscriptionsChanged();

        return canExecute;
    }

    /// <summary>Gets subscription event count.</summary>
    /// <param name="subscriptionId">Identifier for the subscription.</param>
    /// <param name="increment">     True to increment.</param>
    /// <returns>The subscription event count.</returns>
    public long GetSubscriptionEventCount(string subscriptionId, bool increment)
    {
        if (!_subscriptions.TryGetValue(subscriptionId, out ParsedSubscription? subscription))
        {
            return 0;
        }

        if (increment)
        {
            return subscription.IncrementEventCount();
        }

        return subscription.CurrentEventCount;
    }

    /// <summary>Registers the subscriptions changed.</summary>
    /// <param name="subscription"> The subscription.</param>
    /// <param name="removed">      (Optional) True if removed.</param>
    /// <param name="sendHandshake">(Optional) True to send handshake.</param>
    public void RegisterSubscriptionsChanged(
        ParsedSubscription? subscription,
        bool removed = false,
        bool sendHandshake = false)
    {
        EventHandler<SubscriptionChangedEventArgs>? handler = OnSubscriptionsChanged;

        if (handler != null)
        {
            handler(this, new()
            {
                Tenant = _config,
                ChangedSubscription = subscription,
                RemovedSubscriptionId = removed ? subscription?.Id : null,
                SendHandshake = sendHandshake,
            });
        }
    }

    /// <summary>Change subscription status.</summary>
    /// <param name="id">    The identifier.</param>
    /// <param name="status">The status.</param>
    public void ChangeSubscriptionStatus(string id, string status)
    {
        if (!_subscriptions.TryGetValue(id, out ParsedSubscription? subscription) ||
            (subscription == null))
        {
            return;
        }

        subscription.CurrentStatus = status;
        RegisterSubscriptionsChanged(subscription);
    }

    /// <summary>Registers the event.</summary>
    /// <param name="subscriptionId">   Identifier for the subscription.</param>
    /// <param name="subscriptionEvent">The subscription event.</param>
    public void RegisterSendEvent(string subscriptionId, SubscriptionEvent subscriptionEvent)
    {
        _subscriptions[subscriptionId].RegisterEvent(subscriptionEvent);

        EventHandler<SubscriptionSendEventArgs>? handler = OnSubscriptionSendEvent;

        if (handler != null)
        {
            handler(this, new()
            {
                Tenant = _config,
                Subscription = _subscriptions[subscriptionId],
                NotificationEvents = new List<SubscriptionEvent>() { subscriptionEvent },
                NotificationType = ParsedSubscription.NotificationTypeCodes.EventNotification,
            });
        }

        //StateHasChanged();
    }

    /// <summary>Adds a subscription error.</summary>
    /// <param name="id">          The subscription id.</param>
    /// <param name="errorMessage">Message describing the error.</param>
    public void RegisterError(string id, string errorMessage)
    {
        if (!_subscriptions.ContainsKey(id))
        {
            return;
        }

        _subscriptions[id].RegisterError(errorMessage);
    }

    /// <summary>Registers the received subscription changed.</summary>
    /// <param name="subscriptionReference">  The subscription reference.</param>
    /// <param name="cachedNotificationCount">Number of cached notifications.</param>
    /// <param name="removed">                True if removed.</param>
    public void RegisterReceivedSubscriptionChanged(
        string subscriptionReference,
        int cachedNotificationCount,
        bool removed)
    {
        EventHandler<ReceivedSubscriptionChangedEventArgs>? handler = OnReceivedSubscriptionChanged;

        if (handler != null)
        {
            handler(this, new()
            {
                Tenant = _config,
                SubscriptionReference = subscriptionReference,
                CurrentBundleCount = cachedNotificationCount,
                Removed = removed,
            });
        }
    }

    /// <summary>Registers the received notification.</summary>
    /// <param name="bundleId">Identifier for the bundle.</param>
    /// <param name="status">  The parsed SubscriptionStatus information from the notification.</param>
    public void RegisterReceivedNotification(string bundleId, ParsedSubscriptionStatus status)
    {
        if (!_receivedNotifications.ContainsKey(status.SubscriptionReference))
        {
            _ = _receivedNotifications.TryAdd(status.SubscriptionReference, new());
        }

        _receivedNotifications[status.SubscriptionReference].Add(status);

        EventHandler<ReceivedSubscriptionEventArgs>? handler = OnReceivedSubscriptionEvent;

        if (handler != null)
        {
            handler(this, new()
            {
                Tenant = _config,
                BundleId = bundleId,
                Status = status,
            });
        }
    }


    /// <summary>
    /// Serialize one or more subscription events into the desired format and content level.
    /// </summary>
    /// <param name="subscriptionId">  The subscription id of the subscription the events belong to.</param>
    /// <param name="eventNumbers">    One or more event numbers to include.</param>
    /// <param name="notificationType">Type of notification (e.g., 'notification-event')</param>
    /// <param name="contentType">     Override for the content type specified in the subscription.</param>
    /// <param name="contentLevel">    Override for the content level specified in the subscription.</param>
    /// <returns></returns>
    public string SerializeSubscriptionEvents(
        string subscriptionId,
        IEnumerable<long> eventNumbers,
        string notificationType,
        bool pretty,
        string contentType = "",
        string contentLevel = "")
    {
        if (_subscriptions.ContainsKey(subscriptionId))
        {
            Bundle? bundle = _subscriptionConverter.BundleForSubscriptionEvents(
                _subscriptions[subscriptionId],
                eventNumbers,
                notificationType,
                _config.BaseUrl,
                contentLevel);

            if (bundle == null)
            {
                return string.Empty;
            }

            string serialized = SerializationUtils.SerializeFhir(
                bundle,
                string.IsNullOrEmpty(contentType) ? _subscriptions[subscriptionId].ContentType : contentType,
                pretty,
                string.Empty);

            return serialized;
        }

        return string.Empty;
    }

    /// <summary>Attempts to serialize to subscription.</summary>
    /// <param name="subscriptionInfo">Information describing the subscription.</param>
    /// <param name="serialized">      [out] The serialized.</param>
    /// <param name="pretty">          If the output should be 'pretty' formatted.</param>
    /// <param name="destFormat">      (Optional) Destination format.</param>
    /// <returns>True if it succeeds, false if it fails.</returns>
    public bool TrySerializeToSubscription(
        ParsedSubscription subscriptionInfo,
        out string serialized,
        bool pretty,
        string destFormat = "application/fhir+json")
    {
        if (!_subscriptionConverter.TryParse(subscriptionInfo, out Hl7.Fhir.Model.Subscription subscription))
        {
            serialized = string.Empty;
            return false;
        }

        if (string.IsNullOrEmpty(destFormat))
        {
            destFormat = "application/fhir+json";
        }

        serialized = SerializationUtils.SerializeFhir(subscription, destFormat, pretty);
        return true;
    }

    /// <summary>Attempts to serialize to subscription.</summary>
    /// <param name="parsed">      Information describing the subscription.</param>
    /// <param name="subscription">[out] The serialized.</param>
    /// <returns>True if it succeeds, false if it fails.</returns>
    public bool TryGetSubscription(
        ParsedSubscription parsed,
        out object? subscription)
    {
        if (_subscriptionConverter.TryParse(parsed, out Hl7.Fhir.Model.Subscription s))
        {
            subscription = s;
            return true;
        }

        subscription = null;
        return false;
    }

    /// <summary>Bundle for subscription events.</summary>
    /// <param name="subscriptionId">  Identifier for the subscription.</param>
    /// <param name="eventNumbers">    One or more event numbers to include.</param>
    /// <param name="notificationType">Type of notification (e.g., 'notification-event')</param>
    /// <param name="contentLevel">    (Optional) Override for the content level specified in the
    ///  subscription.</param>
    /// <returns>A Bundle?</returns>
    public Bundle? BundleForSubscriptionEvents(
        string subscriptionId,
        IEnumerable<long> eventNumbers,
        string notificationType,
        string contentLevel = "")
    {
        if (_subscriptions.ContainsKey(subscriptionId))
        {
            Bundle? bundle = _subscriptionConverter.BundleForSubscriptionEvents(
                _subscriptions[subscriptionId],
                eventNumbers,
                notificationType,
                _config.BaseUrl,
                contentLevel);

            return bundle;
        }

        return null;
    }

    /// <summary>Parse notification bundle.</summary>
    /// <param name="bundle">The bundle.</param>
    /// <returns>A ParsedSubscriptionStatus?</returns>
    public ParsedSubscriptionStatus? ParseNotificationBundle(
        Bundle bundle)
    {
        if ((!bundle.Entry.Any()) ||
            (bundle.Entry.First().Resource == null))
        {
            return null;
        }

        if (!_subscriptionConverter.TryParse(bundle.Entry.First().Resource, bundle.Id, out ParsedSubscriptionStatus status))
        {
            return null;
        }

        return status;
    }

    /// <summary>Status for subscription.</summary>
    /// <param name="subscriptionId">  Identifier for the subscription.</param>
    /// <param name="notificationType">Type of notification (e.g., 'notification-event')</param>
    /// <returns>A Hl7.Fhir.Model.Resource?</returns>
    public Hl7.Fhir.Model.Resource? StatusForSubscription(
        string subscriptionId,
        string notificationType)
    {
        if (_subscriptions.ContainsKey(subscriptionId))
        {
            return _subscriptionConverter.StatusForSubscription(
                _subscriptions[subscriptionId],
                notificationType,
                _config.BaseUrl);
        }

        return null;
    }

    /// <summary>Process the subscription.</summary>
    /// <param name="subscription">The subscription.</param>
    /// <param name="remove">      (Optional) True to remove.</param>
    /// <returns>True if it succeeds, false if it fails.</returns>
    public bool StoreProcessSubscription(ParsedSubscription subscription, bool remove = false)
    {
        if (remove)
        {
            if (!_subscriptions.ContainsKey(subscription.Id))
            {
                return false;
            }

            // remove from all resources
            foreach (IVersionedResourceStore rs in _store.Values)
            {
                rs.RemoveExecutableSubscription(subscription.TopicUrl, subscription.Id);
            }

            _ = _subscriptions.TryRemove(subscription.Id, out _);

            RegisterSubscriptionsChanged(subscription, true);

            return true;
        }

        // check for existing record
        bool priorExisted = _subscriptions.ContainsKey(subscription.Id);
        string priorState;

        if (priorExisted)
        {
            priorState = _subscriptions[subscription.Id].CurrentStatus;
            _subscriptions[subscription.Id] = subscription;
        }
        else
        {
            priorState = "off";
            _ = _subscriptions.TryAdd(subscription.Id, subscription);
        }

        // check to see if we have this topic
        if (!_topics.ContainsKey(subscription.TopicUrl))
        {
            if (_loadState == LoadStateCodes.Read)
            {
                if (!_loadReprocess!.ContainsKey("Subscription"))
                {
                    _loadReprocess.Add("Subscription", new());
                }

                _loadReprocess["Subscription"].Add(subscription);
            }

            return false;
        }

        // check for overriding the expiration of subscriptions
        if (_loadState == LoadStateCodes.Process)
        {
            subscription.ExpirationTicks = -1;
        }

        ParsedSubscriptionTopic topic = _topics[subscription.TopicUrl];

        // loop over all resources to account for a topic changing resources
        foreach ((string resourceName, IVersionedResourceStore rs) in _store)
        {
            if (!topic.ResourceTriggers.ContainsKey(resourceName))
            {
                continue;
            }

            if (!subscription.Filters.ContainsKey(resourceName) &&
                !subscription.Filters.ContainsKey("*") &&
                !subscription.Filters.ContainsKey("Resource"))
            {
                // add an empty filter record so the engine knows about the subscription
                rs.SetExecutableSubscription(subscription.TopicUrl, subscription.Id, new());
                continue;
            }

            List<ParsedSearchParameter> parsedFilters = new();

            string[] keys = new string[3] { resourceName, "*", "Resource" };

            foreach (string key in keys)
            {
                if (!subscription.Filters.ContainsKey(key))
                {
                    continue;
                }

                foreach (ParsedSubscription.SubscriptionFilter filter in subscription.Filters[key])
                {
                    // TODO: check support for chained parameters in filters

                    // TODO: validate this is working for generic parameters (e.g., _id)

                    // TODO: support inline-defined parameters
                    if (!rs.TryGetSearchParamDefinition(filter.Name, out ModelInfo.SearchParamDefinition? spd) ||
                        spd == null)
                    {
                        Console.WriteLine($"Cannot apply filter with no search parameter definition {resourceName}?{filter.Name}");
                        continue;
                    }

                    SearchModifierCodes modifierCode = SearchModifierCodes.None;

                    if (!string.IsNullOrEmpty(filter.Modifier))
                    {
                        if (!Enum.TryParse(filter.Modifier, true, out modifierCode))
                        {
                            Console.WriteLine($"Ignoring unknown modifier: {resourceName}?{filter.Name}:{filter.Modifier}");
                        }
                    }

                    ParsedSearchParameter sp = new(
                        this,
                        rs,
                        key.Equals("*") ? "Resource" : key,
                        filter.Name,
                        filter.Modifier,
                        modifierCode,
                        string.IsNullOrEmpty(filter.Comparator) ? filter.Value : filter.Comparator + filter.Value,
                        spd);

                    parsedFilters.Add(sp);
                }

                rs.SetExecutableSubscription(subscription.TopicUrl, subscription.Id, parsedFilters);
            }
        }

        RegisterSubscriptionsChanged(subscription, false, priorState.Equals("off"));

        return true;
    }

    /// <summary>Perform a FHIR System-level operation.</summary>
    /// <param name="ctx">     The request context.</param>
    /// <param name="response">[out] The response data.</param>
    /// <returns>True if it succeeds, false if it fails.</returns>
    public bool SystemOperation(
        FhirRequestContext ctx,
        out FhirResponseContext response)
    {
        bool success = DoSystemOperation(
            ctx,
            out response);

        string sr = response.Resource == null ? string.Empty : SerializationUtils.SerializeFhir((Resource)response.Resource, ctx.DestinationFormat, ctx.SerializePretty);
        string so = response.Outcome == null ? string.Empty : SerializationUtils.SerializeFhir((Resource)response.Outcome, ctx.DestinationFormat, ctx.SerializePretty);

        response = response with
        {
            MimeType = ctx.DestinationFormat,
            SerializedResource = sr,
            SerializedOutcome = so,
        };

        return success;
    }

    /// <summary>Executes the system operation operation.</summary>
    /// <param name="ctx">            The request context.</param>
    /// <param name="contentResource">The content resource.</param>
    /// <param name="resource">       [out] The resource.</param>
    /// <param name="outcome">        [out] The outcome.</param>
    /// <returns>A HttpStatusCode.</returns>
    internal bool DoSystemOperation(
        FhirRequestContext ctx,
        out FhirResponseContext response)
    {
        if (!_operations.ContainsKey(ctx.OperationName))
        {
            response = new()
            {
                Outcome = SerializationUtils.BuildOutcomeForRequest(
                    HttpStatusCode.NotFound,
                    $"Operation {ctx.OperationName} does not have an executable implementation on this server."),
                StatusCode = HttpStatusCode.NotFound,
            };
            return false;
        }

        IFhirOperation op = _operations[ctx.OperationName];

        if (!op.AllowSystemLevel)
        {
            response = new()
            {
                Outcome = SerializationUtils.BuildOutcomeForRequest(
                    HttpStatusCode.UnprocessableEntity,
                    $"Operation {ctx.OperationName} does not allow system-level execution.",
                    OperationOutcome.IssueType.NotSupported),
                StatusCode = HttpStatusCode.UnprocessableEntity,
            };
            return false;
        }

        Resource? r = null;

        if (ctx.SourceObject != null)
        {
            if (ctx.SourceObject is Resource)
            {
                r = ctx.SourceObject as Resource;
            }
            else if (!op.AcceptsNonFhir)
            {
                response = new()
                {
                    Outcome = SerializationUtils.BuildOutcomeForRequest(
                        HttpStatusCode.UnsupportedMediaType,
                        $"Operation {ctx.OperationName} does not consume non-FHIR content.",
                        OperationOutcome.IssueType.Invalid),
                    StatusCode = HttpStatusCode.UnsupportedMediaType,
                };
                return false;
            }
        }
        else if (!string.IsNullOrEmpty(ctx.SourceContent))
        {
            HttpStatusCode deserializeSc = SerializationUtils.TryDeserializeFhir(ctx.SourceContent, ctx.SourceFormat, out r, out _);

            if ((!deserializeSc.IsSuccessful()) &&
                (!op.AcceptsNonFhir))
            {
                response = new()
                {
                    Outcome = SerializationUtils.BuildOutcomeForRequest(
                        HttpStatusCode.UnsupportedMediaType,
                        $"Operation {ctx.OperationName} does not consume non-FHIR content.",
                        OperationOutcome.IssueType.Invalid),
                    StatusCode = HttpStatusCode.UnsupportedMediaType,
                };
                return false;
            }
        }

        IEnumerable<IFhirInteractionHook> hooks = GetHooks(ctx.ResourceType, Common.StoreInteractionCodes.SystemOperation);

        if (hooks?.Any() ?? false)
        {
            foreach (IFhirInteractionHook hook in hooks)
            {
                if (hook.HookRequestStates.Contains(Common.HookRequestStateCodes.Pre))
                {
                    _ = hook.DoInteractionHook(
                            ctx,
                            this,
                            null,
                            null,
                            out FhirResponseContext hr);

                    // check for the hook indicating processing is complete
                    if (hr.StatusCode != null)
                    {
                        response = hr;
                        return true;
                    }

                    // if the hook modified the content resource, use that moving forward
                    if (hr.Resource != null)
                    {
                        r = (Resource)hr.Resource;
                    }
                }
            }
        }

        bool success = op.DoOperation(
            ctx,
            this,
            null,
            null,
            r,
            out FhirResponseContext opResponse);

        if ((opResponse.Resource != null) &&
            (opResponse.Resource is Resource))
        {
            r = (Resource)opResponse.Resource;
        }

        if (hooks?.Any() ?? false)
        {
            Resource? sForHook = (Resource?)r?.DeepCopy();

            foreach (IFhirInteractionHook hook in hooks)
            {
                if (hook.HookRequestStates.Contains(Common.HookRequestStateCodes.Post))
                {
                    _ = hook.DoInteractionHook(
                            ctx,
                            this,
                            null,
                            sForHook,
                            out FhirResponseContext hr);

                    // check for the hook indicating processing is complete
                    if (hr.StatusCode != null)
                    {
                        response = hr;
                        return true;
                    }

                    // if the hook modified the resource, use that moving forward
                    if (hr.Resource != null)
                    {
                        sForHook = (Resource)hr.Resource;
                        r = sForHook;
                    }
                }
            }
        }

        response = new()
        {
            Resource = r,
            ResourceType = r?.TypeName ?? string.Empty,
            Id = r?.Id ?? string.Empty,
            Outcome = opResponse.Outcome ?? SerializationUtils.BuildOutcomeForRequest(
                opResponse.StatusCode ?? (success ? HttpStatusCode.OK : HttpStatusCode.InternalServerError),
                $"System-Level Operation {ctx.OperationName} {(success ? "succeeded" : "failed")}: {opResponse.StatusCode}"),
            StatusCode = success ? HttpStatusCode.OK : HttpStatusCode.InternalServerError,
        };
        return success;
    }

    /// <summary>Perform a FHIR Type-level operation.</summary>
    /// <param name="ctx">     The request context.</param>
    /// <param name="response">[out] The response data.</param>
    /// <returns>True if it succeeds, false if it fails.</returns>
    public bool TypeOperation(
        FhirRequestContext ctx,
        out FhirResponseContext response)
    {
        bool success = DoTypeOperation(
            ctx,
            out response);

        string sr = response.Resource == null ? string.Empty : SerializationUtils.SerializeFhir((Resource)response.Resource, ctx.DestinationFormat, ctx.SerializePretty);
        string so = response.Outcome == null ? string.Empty : SerializationUtils.SerializeFhir((Resource)response.Outcome, ctx.DestinationFormat, ctx.SerializePretty);

        response = response with
        {
            MimeType = ctx.DestinationFormat,
            SerializedResource = sr,
            SerializedOutcome = so,
        };

        return success;
    }

    /// <summary>Executes the type operation operation.</summary>
    /// <param name="ctx">     The request context.</param>
    /// <param name="response">[out] The response data.</param>
    /// <returns>True if it succeeds, false if it fails.</returns>
    internal bool DoTypeOperation(
        FhirRequestContext ctx,
        out FhirResponseContext response)
    {
        if (!_store.ContainsKey(ctx.ResourceType))
        {
            response = new()
            {
                Outcome = SerializationUtils.BuildOutcomeForRequest(
                    HttpStatusCode.NotFound,
                    $"Resource type {ctx.ResourceType} does not exist on this server.",
                    OperationOutcome.IssueType.NotSupported),
                StatusCode = HttpStatusCode.NotFound,
            };
            return false;
        }

        if (!_operations.ContainsKey(ctx.OperationName))
        {
            response = new()
            {
                Outcome = SerializationUtils.BuildOutcomeForRequest(
                    HttpStatusCode.NotFound,
                    $"Operation {ctx.OperationName} does not have an executable implementation on this server."),
                StatusCode = HttpStatusCode.NotFound,
            };
            return false;
        }

        switch (ctx.Interaction)
        {
            case Common.StoreInteractionCodes.CompartmentSearch:
                response = new()
                {
                    Outcome = SerializationUtils.BuildOutcomeForRequest(
                        HttpStatusCode.NotFound,
                        $"Compartment operations are not supported."),
                    StatusCode = HttpStatusCode.NotFound,
                };
                return false;
            default:
                break;
        }


        IFhirOperation op = _operations[ctx.OperationName];

        if (!op.AllowResourceLevel)
        {
            response = new()
            {
                Outcome = SerializationUtils.BuildOutcomeForRequest(
                    HttpStatusCode.UnprocessableEntity,
                    $"Operation {ctx.OperationName} does not allow type-level execution.",
                    OperationOutcome.IssueType.NotSupported),
                StatusCode = HttpStatusCode.UnprocessableEntity,
            };
            return false;
        }

        if (op.SupportedResources.Any() && (!op.SupportedResources.Contains(ctx.ResourceType)))
        {
            response = new()
            {
                Outcome = SerializationUtils.BuildOutcomeForRequest(
                    HttpStatusCode.UnprocessableEntity,
                    $"Operation {ctx.OperationName} is not defined for resource: {ctx.ResourceType}.",
                    OperationOutcome.IssueType.NotSupported),
                StatusCode = HttpStatusCode.UnprocessableEntity,
            };
            return false;
        }

        Resource? r = null;

        if (ctx.SourceObject != null)
        {
            if (ctx.SourceObject is Resource)
            {
                r = ctx.SourceObject as Resource;
            }
            else if (!op.AcceptsNonFhir)
            {
                response = new()
                {
                    Outcome = SerializationUtils.BuildOutcomeForRequest(
                        HttpStatusCode.UnsupportedMediaType,
                        $"Operation {ctx.OperationName} does not consume non-FHIR content.",
                        OperationOutcome.IssueType.Invalid),
                    StatusCode = HttpStatusCode.UnsupportedMediaType,
                };
                return false;
            }
        }
        else if (!string.IsNullOrEmpty(ctx.SourceContent))
        {
            HttpStatusCode deserializeSc = SerializationUtils.TryDeserializeFhir(ctx.SourceContent, ctx.SourceFormat, out r, out _);

            if ((!deserializeSc.IsSuccessful()) &&
                (!op.AcceptsNonFhir))
            {
                response = new()
                {
                    Outcome = SerializationUtils.BuildOutcomeForRequest(
                        HttpStatusCode.UnsupportedMediaType,
                        $"Operation {ctx.OperationName} does not consume non-FHIR content.",
                        OperationOutcome.IssueType.Invalid),
                    StatusCode = HttpStatusCode.UnsupportedMediaType,
                };
                return false;
            }
        }

        IEnumerable<IFhirInteractionHook> hooks = GetHooks(ctx.ResourceType, Common.StoreInteractionCodes.TypeOperation);

        if (hooks?.Any() ?? false)
        {
            foreach (IFhirInteractionHook hook in hooks)
            {
                if (hook.HookRequestStates.Contains(Common.HookRequestStateCodes.Pre))
                {
                    _ = hook.DoInteractionHook(
                            ctx,
                            this,
                            _store[ctx.ResourceType],
                            r,
                            out FhirResponseContext hr);

                    // check for the hook indicating processing is complete
                    if (hr.StatusCode != null)
                    {
                        response = hr;
                        return true;
                    }

                    // if the hook modified the resource, use that moving forward
                    if (hr.Resource != null)
                    {
                        r = (Resource)hr.Resource;
                    }
                }
            }
        }

        bool success = op.DoOperation(
            ctx,
            this,
            _store[ctx.ResourceType],
            null,
            r,
            out FhirResponseContext opResponse);

        if ((opResponse.Resource != null) &&
            (opResponse.Resource is Resource))
        {
            r = (Resource)opResponse.Resource;
        }

        if (hooks?.Any() ?? false)
        {
            Resource? sForHook = (Resource?)r?.DeepCopy();

            foreach (IFhirInteractionHook hook in hooks)
            {
                if (hook.HookRequestStates.Contains(Common.HookRequestStateCodes.Post))
                {
                    _ = hook.DoInteractionHook(
                            ctx,
                            this,
                            _store[ctx.ResourceType],
                            sForHook,
                            out FhirResponseContext hr);

                    // check for the hook indicating processing is complete
                    if (hr.StatusCode != null)
                    {
                        response = hr;
                        return true;
                    }

                    // if the hook modified the resource, use that moving forward
                    if (hr.Resource != null)
                    {
                        sForHook = (Resource)hr.Resource;
                        r = sForHook;
                    }
                }
            }
        }

        response = new()
        {
            Resource = r,
            ResourceType = r?.TypeName ?? string.Empty,
            Id = r?.Id ?? string.Empty,
            Outcome = opResponse.Outcome ?? SerializationUtils.BuildOutcomeForRequest(
                opResponse.StatusCode ?? (success ? HttpStatusCode.OK : HttpStatusCode.InternalServerError),
                $"Type-Level Operation {ctx.ResourceType}/{ctx.OperationName} {(success ? "succeeded" : "failed")}: {opResponse.StatusCode}"),
            StatusCode = success ? HttpStatusCode.OK : HttpStatusCode.InternalServerError,
        };
        return success;
    }

    /// <summary>Performa FHIR Instance-level operation.</summary>
    /// <param name="ctx">     The request context.</param>
    /// <param name="response">[out] The response data.</param>
    /// <returns>True if it succeeds, false if it fails.</returns>
    public bool InstanceOperation(
        FhirRequestContext ctx,
        out FhirResponseContext response)
    {
        bool success = DoInstanceOperation(
            ctx,
            out response);

        string sr = response.Resource == null ? string.Empty : SerializationUtils.SerializeFhir((Resource)response.Resource, ctx.DestinationFormat, ctx.SerializePretty);
        string so = response.Outcome == null ? string.Empty : SerializationUtils.SerializeFhir((Resource)response.Outcome, ctx.DestinationFormat, ctx.SerializePretty);

        response = response with
        {
            MimeType = ctx.DestinationFormat,
            SerializedResource = sr,
            SerializedOutcome = so,
        };

        return success;
    }

    /// <summary>Executes the instance operation operation.</summary>
    /// <param name="ctx">     The request context.</param>
    /// <param name="response">[out] The response data.</param>
    /// <returns>True if it succeeds, false if it fails.</returns>
    internal bool DoInstanceOperation(
        FhirRequestContext ctx,
        out FhirResponseContext response)
    {
        if (!_store.ContainsKey(ctx.ResourceType))
        {
            response = new()
            {
                Outcome = SerializationUtils.BuildOutcomeForRequest(
                    HttpStatusCode.NotFound,
                    $"Resource type {ctx.ResourceType} does not exist on this server.",
                    OperationOutcome.IssueType.NotSupported),
                StatusCode = HttpStatusCode.NotFound,
            };
            return false;
        }

        if (string.IsNullOrEmpty(ctx.Id) ||
            !((IReadOnlyDictionary<string, Resource>)_store[ctx.ResourceType]).ContainsKey(ctx.Id))
        {
            response = new()
            {
                Outcome = SerializationUtils.BuildOutcomeForRequest(
                    HttpStatusCode.NotFound,
                    $"Instance {ctx.ResourceType}/{ctx.Id} does not exist on this server."),
                StatusCode = HttpStatusCode.NotFound,
            };
            return false;
        }

        if (!_operations.ContainsKey(ctx.OperationName))
        {
            response = new()
            {
                Outcome = SerializationUtils.BuildOutcomeForRequest(
                    HttpStatusCode.NotFound,
                    $"Operation {ctx.OperationName} does not have an executable implementation on this server."),
                StatusCode = HttpStatusCode.NotFound,
            };
            return false;
        }

        switch (ctx.Interaction)
        {
            case Common.StoreInteractionCodes.CompartmentOperation:
                response = new()
                {
                    Outcome = SerializationUtils.BuildOutcomeForRequest(
                        HttpStatusCode.NotFound,
                        $"Compartment operations are not supported."),
                    StatusCode = HttpStatusCode.NotFound,
                };
                return false;
            default:
                break;
        }

        IFhirOperation op = _operations[ctx.OperationName];

        if (!op.AllowInstanceLevel)
        {
            response = new()
            {
                Outcome = SerializationUtils.BuildOutcomeForRequest(
                    HttpStatusCode.UnprocessableEntity,
                    $"Operation {ctx.OperationName} does not allow instance-level execution.",
                    OperationOutcome.IssueType.NotSupported),
                StatusCode = HttpStatusCode.UnprocessableEntity,
            };
            return false;
        }

        if (op.SupportedResources.Any() && (!op.SupportedResources.Contains(ctx.ResourceType)))
        {
            response = new()
            {
                Outcome = SerializationUtils.BuildOutcomeForRequest(
                    HttpStatusCode.UnprocessableEntity,
                    $"Operation {ctx.OperationName} is not defined for resource: {ctx.ResourceType}.",
                    OperationOutcome.IssueType.NotSupported),
                StatusCode = HttpStatusCode.UnprocessableEntity,
            };
            return false;
        }

        Resource? r = null;

        if (ctx.SourceObject != null)
        {
            if (ctx.SourceObject is Resource)
            {
                r = ctx.SourceObject as Resource;
            }
            else if (!op.AcceptsNonFhir)
            {
                response = new()
                {
                    Outcome = SerializationUtils.BuildOutcomeForRequest(
                        HttpStatusCode.UnsupportedMediaType,
                        $"Operation {ctx.OperationName} does not consume non-FHIR content.",
                        OperationOutcome.IssueType.Invalid),
                    StatusCode = HttpStatusCode.UnsupportedMediaType,
                };
                return false;
            }
        }
        else if (!string.IsNullOrEmpty(ctx.SourceContent))
        {
            HttpStatusCode deserializeSc = SerializationUtils.TryDeserializeFhir(ctx.SourceContent, ctx.SourceFormat, out r, out _);

            if ((!deserializeSc.IsSuccessful()) &&
                (!op.AcceptsNonFhir))
            {
                response = new()
                {
                    Outcome = SerializationUtils.BuildOutcomeForRequest(
                        HttpStatusCode.UnsupportedMediaType,
                        $"Operation {ctx.OperationName} does not consume non-FHIR content.",
                        OperationOutcome.IssueType.Invalid),
                    StatusCode = HttpStatusCode.UnsupportedMediaType,
                };
                return false;
            }
        }

        IEnumerable<IFhirInteractionHook> hooks = GetHooks(ctx.ResourceType, Common.StoreInteractionCodes.InstanceOperation);

        if (hooks?.Any() ?? false)
        {
            foreach (IFhirInteractionHook hook in hooks)
            {
                if (hook.HookRequestStates.Contains(Common.HookRequestStateCodes.Pre))
                {
                    _ = hook.DoInteractionHook(
                            ctx,
                            this,
                            _store[ctx.ResourceType],
                            r,
                            out FhirResponseContext hr);

                    // check for the hook indicating processing is complete
                    if (hr.StatusCode != null)
                    {
                        response = hr;
                        return true;
                    }

                    // if the hook modified the resource, use that moving forward
                    if (hr.Resource != null)
                    {
                        r = (Resource)hr.Resource;
                    }
                }
            }
        }

        Resource focusResource = ((IReadOnlyDictionary<string, Resource>)_store[ctx.ResourceType])[ctx.Id];

        bool success = op.DoOperation(
            ctx,
            this,
            _store[ctx.ResourceType],
            focusResource,
            r,
            out FhirResponseContext opResponse);

        if ((opResponse.Resource != null) &&
            (opResponse.Resource is Resource))
        {
            r = (Resource)opResponse.Resource;
        }

        if (hooks?.Any() ?? false)
        {
            Resource? sForHook = (Resource?)r?.DeepCopy();

            foreach (IFhirInteractionHook hook in hooks)
            {
                if (hook.HookRequestStates.Contains(Common.HookRequestStateCodes.Post))
                {
                    _ = hook.DoInteractionHook(
                            ctx,
                            this,
                            _store[ctx.ResourceType],
                            sForHook,
                            out FhirResponseContext hr);

                    // check for the hook indicating processing is complete
                    if (hr.StatusCode != null)
                    {
                        response = hr;
                        return true;
                    }

                    // if the hook modified the resource, use that moving forward
                    if (hr.Resource != null)
                    {
                        sForHook = (Resource)hr.Resource;
                        r = sForHook;
                    }
                }
            }
        }

        response = new()
        {
            Resource = r,
            ResourceType = r?.TypeName ?? string.Empty,
            Id = r?.Id ?? string.Empty,
            Outcome = opResponse.Outcome ?? SerializationUtils.BuildOutcomeForRequest(
                opResponse.StatusCode ?? (success ? HttpStatusCode.OK : HttpStatusCode.InternalServerError),
                $"Instance-Level Operation {ctx.ResourceType}/{ctx.Id}/{ctx.OperationName} {(success ? "succeeded" : "failed")}: {opResponse.StatusCode}"),
            StatusCode = success ? HttpStatusCode.OK : HttpStatusCode.InternalServerError,
        };
        return success;
    }

    /// <summary>System delete.</summary>
    /// <param name="ctx">     The request context.</param>
    /// <param name="response">[out] The response data.</param>
    /// <returns>True if it succeeds, false if it fails.</returns>
    public bool SystemDelete(
        FhirRequestContext ctx,
        out FhirResponseContext response)
    {
        bool success = DoSystemDelete(
            ctx,
            out response);

        string sr = response.Resource == null ? string.Empty : SerializationUtils.SerializeFhir((Resource)response.Resource, ctx.DestinationFormat, ctx.SerializePretty);
        string so = response.Outcome == null ? string.Empty : SerializationUtils.SerializeFhir((Resource)response.Outcome, ctx.DestinationFormat, ctx.SerializePretty);

        response = response with
        {
            MimeType = ctx.DestinationFormat,
            SerializedResource = sr,
            SerializedOutcome = so,
        };

        return success;
    }

    /// <summary>Executes the system delete operation.</summary>
    /// <param name="queryString">The query string.</param>
    /// <param name="response">   [out] The response data.</param>
    /// <returns>True if it succeeds, false if it fails.</returns>
    internal bool DoSystemDelete(
        FhirRequestContext ctx,
        out FhirResponseContext response)
    {
        bool success = DoSystemSearch(ctx, out FhirResponseContext searchResp);

        // check for failed search
        if ((!success) ||
            (searchResp.Resource == null) ||
            (searchResp.Resource is not Bundle resultBundle))
        {
            response = new()
            {
                Outcome = searchResp.Outcome ?? SerializationUtils.BuildOutcomeForRequest(
                    HttpStatusCode.InternalServerError,
                    "System search failed"),
                StatusCode = HttpStatusCode.InternalServerError,
            };
            return false;
        }

        // we are done if there are no results found
        if (resultBundle.Total == 0)
        {
            response = new()
            {
                Outcome = SerializationUtils.BuildOutcomeForRequest(
                    HttpStatusCode.NotFound,
                    "No matches found for system delete"),
                StatusCode = HttpStatusCode.NotFound,
            };
            return false;
        }

        // TODO(ginoc): Determine if we want to support conditional-delete-multiple
        if (resultBundle.Total > 1)
        {
            response = new()
            {
                Outcome = SerializationUtils.BuildOutcomeForRequest(
                    HttpStatusCode.PreconditionFailed,
                    $"Too many matches found for system delete: ({resultBundle.Total})",
                    OperationOutcome.IssueType.MultipleMatches),
                StatusCode = HttpStatusCode.PreconditionFailed,
            };
            return false;
        }

        Resource? match = resultBundle.Entry.First().Resource;

        if (match == null)
        {
            response = new()
            {
                Outcome = SerializationUtils.BuildOutcomeForRequest(
                    HttpStatusCode.InternalServerError,
                    $"Resource ({resultBundle.Entry.First().FullUrl}) not accessible post search!",
                    OperationOutcome.IssueType.Processing),
                StatusCode = HttpStatusCode.InternalServerError,
            };
            return false;
        }

        IEnumerable<IFhirInteractionHook> hooks = GetHooks(ctx.ResourceType, Common.StoreInteractionCodes.SystemDeleteConditional);

        if (hooks?.Any() ?? false)
        {
            foreach (IFhirInteractionHook hook in hooks)
            {
                if (hook.HookRequestStates.Contains(Common.HookRequestStateCodes.Pre))
                {
                    _ = hook.DoInteractionHook(
                            ctx,
                            this,
                            _store[ctx.ResourceType],
                            match,
                            out FhirResponseContext hr);

                    // check for the hook indicating processing is complete
                    if (hr.StatusCode != null)
                    {
                        response = hr;
                        return true;
                    }

                    // if the hook modified the resource, use that moving forward
                    if (hr.Resource != null)
                    {
                        match = (Resource)hr.Resource;
                    }
                }
            }
        }

        string resourceType = match.TypeName;
        string id = match.Id;

        // attempt delete
        Resource? resource = _store[resourceType].InstanceDelete(id, _protectedResources);

        if (hooks?.Any() ?? false)
        {
            Resource? sForHook = (Resource?)resource?.DeepCopy();

            foreach (IFhirInteractionHook hook in hooks)
            {
                if (hook.HookRequestStates.Contains(Common.HookRequestStateCodes.Post))
                {
                    _ = hook.DoInteractionHook(
                            ctx,
                            this,
                            _store[ctx.ResourceType],
                            sForHook,
                            out FhirResponseContext hr);

                    // check for the hook indicating processing is complete
                    if (hr.StatusCode != null)
                    {
                        response = hr;
                        return true;
                    }

                    // if the hook modified the resource, use that moving forward
                    if (hr.Resource != null)
                    {
                        sForHook = (Resource)hr.Resource;
                        resource = sForHook;
                    }
                }
            }
        }

        if (resource == null)
        {
            response = new()
            {
                Outcome = SerializationUtils.BuildOutcomeForRequest(
                    HttpStatusCode.InternalServerError,
                    $"Matched delete resource {id} could not be deleted"),
                StatusCode = HttpStatusCode.InternalServerError,
            };
            return false;
        }

        response = new()
        {
            Resource = resource,
            ResourceType = resourceType,
            Id = id,
            Outcome = SerializationUtils.BuildOutcomeForRequest(HttpStatusCode.OK, $"Deleted {resourceType}/{id}"),
            StatusCode = HttpStatusCode.OK,
        };
        return true;
    }

    /// <summary>Type delete.</summary>
    /// <param name="ctx">     The request context.</param>
    /// <param name="response">[out] The serialized resource.</param>
    /// <returns>True if it succeeds, false if it fails.</returns>
    public bool TypeDelete(
        FhirRequestContext ctx,
        out FhirResponseContext response)
    {
        bool success = DoTypeDelete(
            ctx,
            out response);

        string sr = response.Resource == null ? string.Empty : SerializationUtils.SerializeFhir((Resource)response.Resource, ctx.DestinationFormat, ctx.SerializePretty);
        string so = response.Outcome == null ? string.Empty : SerializationUtils.SerializeFhir((Resource)response.Outcome, ctx.DestinationFormat, ctx.SerializePretty);

        response = response with
        {
            MimeType = ctx.DestinationFormat,
            SerializedResource = sr,
            SerializedOutcome = so,
        };

        return success;
    }

    /// <summary>Executes the type delete operation.</summary>
    /// <param name="ctx">     The request context.</param>
    /// <param name="response">[out] The response data.</param>
    /// <returns>True if it succeeds, false if it fails.</returns>
    internal bool DoTypeDelete(
        FhirRequestContext ctx,
        out FhirResponseContext response)
    {
        if (string.IsNullOrEmpty(ctx.ResourceType))
        {
            response = new()
            {
                Outcome = SerializationUtils.BuildOutcomeForRequest(
                    HttpStatusCode.BadRequest,
                    "Resource type is required for type-delete interactions",
                    OperationOutcome.IssueType.Structure),
                StatusCode = HttpStatusCode.BadRequest,
            };
            return false;
        }

        if (!_store.ContainsKey(ctx.ResourceType))
        {
            response = new()
            {
                Outcome = SerializationUtils.BuildOutcomeForRequest(
                    HttpStatusCode.NotFound,
                    $"Resource type: {ctx.ResourceType} is not supported",
                    OperationOutcome.IssueType.NotSupported),
                StatusCode = HttpStatusCode.NotFound,
            };
            return false;
        }

        bool success = DoTypeSearch(ctx, out FhirResponseContext searchResp);

        // check for failed search
        if ((!success) ||
            (searchResp.Resource == null) ||
            (searchResp.Resource is not Bundle resultBundle))
        {
            response = new()
            {
                Outcome = searchResp.Outcome ?? SerializationUtils.BuildOutcomeForRequest(
                    HttpStatusCode.InternalServerError,
                    $"Type search against {ctx.ResourceType} failed"),
                StatusCode = searchResp.StatusCode ?? HttpStatusCode.InternalServerError,
            };
            return false;
        }

        // we are done if there are no results found
        if (resultBundle.Total == 0)
        {
            response = new()
            {
                Outcome = SerializationUtils.BuildOutcomeForRequest(
                    HttpStatusCode.NotFound,
                    $"No matches found for type ({ctx.ResourceType}) delete"),
                StatusCode = HttpStatusCode.NotFound,
            };
            return false;
        }

        // TODO(ginoc): Determine if we want to support conditional-delete-multiple
        if (resultBundle.Total > 1)
        {
            response = new()
            {
                Outcome = SerializationUtils.BuildOutcomeForRequest(
                    HttpStatusCode.PreconditionFailed,
                    $"Too many matches found for type ({ctx.ResourceType}) delete: ({resultBundle.Total})",
                    OperationOutcome.IssueType.MultipleMatches),
                StatusCode = HttpStatusCode.PreconditionFailed,
            };
            return false;
        }

        Resource? match = resultBundle.Entry.First().Resource;

        if (match == null)
        {
            response = new()
            {
                Outcome = SerializationUtils.BuildOutcomeForRequest(
                    HttpStatusCode.InternalServerError,
                    $"Resource ({resultBundle.Entry.First().FullUrl}) not accessible post search!",
                    OperationOutcome.IssueType.Processing),
                StatusCode = HttpStatusCode.InternalServerError,
            };
            return false;
        }

        IEnumerable<IFhirInteractionHook> hooks = GetHooks(
            ctx.ResourceType,
            new Common.StoreInteractionCodes[]
            {
                Common.StoreInteractionCodes.TypeDeleteConditional,
                Common.StoreInteractionCodes.TypeDeleteConditionalSingle,
                Common.StoreInteractionCodes.TypeDeleteConditionalMultiple,
            });
        if (hooks?.Any() ?? false)
        {
            foreach (IFhirInteractionHook hook in hooks)
            {
                if (hook.HookRequestStates.Contains(Common.HookRequestStateCodes.Pre))
                {
                    _ = hook.DoInteractionHook(
                            ctx,
                            this,
                            _store[ctx.ResourceType],
                            match,
                            out FhirResponseContext hr);

                    // check for the hook indicating processing is complete
                    if (hr.StatusCode != null)
                    {
                        response = hr;
                        return true;
                    }

                    // if the hook modified the resource, use that moving forward
                    if (hr.Resource != null)
                    {
                        match = (Resource)hr.Resource;
                    }
                }
            }
        }

        string resourceType = match.TypeName;
        string id = match.Id;

        // attempt delete
        Resource? resource = _store[resourceType].InstanceDelete(id, _protectedResources);

        if (hooks?.Any() ?? false)
        {
            Resource? sForHook = (Resource?)resource?.DeepCopy();

            foreach (IFhirInteractionHook hook in hooks)
            {
                if (hook.HookRequestStates.Contains(Common.HookRequestStateCodes.Post))
                {
                    _ = hook.DoInteractionHook(
                            ctx,
                            this,
                            _store[ctx.ResourceType],
                            sForHook,
                            out FhirResponseContext hr);

                    // check for the hook indicating processing is complete
                    if (hr.StatusCode != null)
                    {
                        response = hr;
                        return true;
                    }

                    // if the hook modified the resource, use that moving forward
                    if (hr.Resource != null)
                    {
                        sForHook = (Resource)hr.Resource;
                        resource = sForHook;
                    }
                }
            }
        }

        if (resource == null)
        {
            response = new()
            {
                Outcome = SerializationUtils.BuildOutcomeForRequest(
                    HttpStatusCode.InternalServerError,
                    $"Matched delete resource {id} could not be deleted"),
                StatusCode = HttpStatusCode.InternalServerError,
            };
            return false;
        }

        response = new()
        {
            Resource = resource,
            ResourceType = resourceType,
            Id = id,
            Outcome = SerializationUtils.BuildOutcomeForRequest(HttpStatusCode.OK, $"Deleted {resourceType}/{id}"),
            StatusCode = HttpStatusCode.OK,
        };
        return true;
    }

    /// <summary>Type search.</summary>
    /// <param name="ctx">     The request context.</param>
    /// <param name="response">[out] The response data.</param>
    /// <returns>A HttpStatusCode.</returns>
    public bool TypeSearch(
        FhirRequestContext ctx,
        out FhirResponseContext response)
    {
        bool success = DoTypeSearch(
            ctx,
            out response);

        string sr = response.Resource == null ? string.Empty : SerializationUtils.SerializeFhir((Resource)response.Resource, ctx.DestinationFormat, ctx.SerializePretty);
        string so = response.Outcome == null ? string.Empty : SerializationUtils.SerializeFhir((Resource)response.Outcome, ctx.DestinationFormat, ctx.SerializePretty);

        response = response with
        {
            MimeType = ctx.DestinationFormat,
            SerializedResource = sr,
            SerializedOutcome = so,
        };

        return success;
    }

    /// <summary>Executes the type search operation.</summary>
    /// <param name="resourceType">Type of the resource.</param>
    /// <param name="queryString"> The query string.</param>
    /// <param name="bundle">      [out] The bundle.</param>
    /// <param name="outcome">     [out] The outcome.</param>
    /// <returns>A HttpStatusCode.</returns>
    internal bool DoTypeSearch(
        FhirRequestContext ctx,
        out FhirResponseContext response)
    {
        IEnumerable<ParsedSearchParameter> compartmentParameters= [];

        switch (ctx.Interaction)
        {
            case Common.StoreInteractionCodes.CompartmentTypeSearch:
                if (_store.TryGetValue("CompartmentDefinition", out IVersionedResourceStore? value) && ctx.CompartmentType != null)
                {
                    var compartmentUrl = "http://hl7.org/fhir/CompartmentDefinition/" +
                                         ctx.CompartmentType.ToLower();
                    var resource = value.GetByCanonical(compartmentUrl);
                    if (resource != null)
                    {
                        var compartmentDefinition = resource as CompartmentDefinition;
                        // retrieve search params
                        var compartmentSearchParam = compartmentDefinition!.Resource
                            .Where(component => component.Code != null)
                            .Where(component =>
                                ModelInfo.FhirTypeNameToResourceType(ctx.ResourceType).Equals(component.Code))
                            .Select(component => component.Param)
                            .SelectMany(param => param);

                        // create search string
                        foreach (var param in compartmentSearchParam??[])
                        {
                            compartmentParameters = compartmentParameters.Concat(
                                ParsedSearchParameter.Parse(
                                    $"?{param}={ctx.CompartmentType}/{ctx.Id}",
                                    this,
                                    _store[ctx.ResourceType],
                                    ctx.ResourceType)
                                );

                        }
                    }
                }
                else
                {
                    response = new FhirResponseContext()
                    {
                        Outcome = SerializationUtils.BuildOutcomeForRequest(
                            HttpStatusCode.NotFound,
                            $"CompartmentDefinition {ctx.CompartmentType} is not supported",
                            OperationOutcome.IssueType.NotSupported),
                        StatusCode = HttpStatusCode.NotFound,
                    };
                    return false;
                }

                break;
            case Common.StoreInteractionCodes.CompartmentOperation:
            case Common.StoreInteractionCodes.CompartmentSearch:
                response = new FhirResponseContext()
                {
                    Outcome = SerializationUtils.BuildOutcomeForRequest(
                        HttpStatusCode.NotImplemented,
                        $"Compartment based operation ({ctx.Interaction}) is not supported",
                        OperationOutcome.IssueType.Structure),
                    StatusCode = HttpStatusCode.BadRequest,
                };
                return false;
        }

        if (string.IsNullOrEmpty(ctx.ResourceType))
        {
            response = new()
            {
                Outcome = SerializationUtils.BuildOutcomeForRequest(
                    HttpStatusCode.BadRequest,
                    "Resource type is required for type-delete interactions",
                    OperationOutcome.IssueType.Structure),
                StatusCode = HttpStatusCode.BadRequest,
            };
            return false;
        }

        if (!_store.ContainsKey(ctx.ResourceType))
        {
            response = new()
            {
                Outcome = SerializationUtils.BuildOutcomeForRequest(
                    HttpStatusCode.NotFound,
                    $"Resource type: {ctx.ResourceType} is not supported",
                    OperationOutcome.IssueType.NotSupported),
                StatusCode = HttpStatusCode.NotFound,
            };
            return false;
        }

        IEnumerable<IFhirInteractionHook> hooks = GetHooks(ctx.ResourceType, Common.StoreInteractionCodes.TypeSearch);
        if (hooks?.Any() ?? false)
        {
            foreach (IFhirInteractionHook hook in hooks)
            {
                if (hook.HookRequestStates.Contains(Common.HookRequestStateCodes.Pre))
                {
                    _ = hook.DoInteractionHook(
                        ctx,
                        this,
                        _store[ctx.ResourceType],
                        null,
                        out FhirResponseContext hr);

                    // check for the hook indicating processing is complete
                    if (hr.StatusCode != null)
                    {
                        response = hr;
                        return true;
                    }
                }
            }
        }

        // parse search parameters
        IEnumerable<ParsedSearchParameter> parameters = ParsedSearchParameter.Parse(
            ctx.UrlQuery,
            this,
            _store[ctx.ResourceType],
            ctx.ResourceType);

        // execute search
        IEnumerable<Resource>? results = _store[ctx.ResourceType].TypeSearch(parameters);

        // null results indicates failure
        if (results == null)
        {
            response = new()
            {
                Outcome = SerializationUtils.BuildOutcomeForRequest(
                    HttpStatusCode.InternalServerError,
                    $"Type Search against {ctx.ResourceType} failed",
                    OperationOutcome.IssueType.Processing),
                StatusCode = HttpStatusCode.InternalServerError,
            };
            return false;
        }

<<<<<<< HEAD
        // parse search result parameters
        ParsedResultParameters resultParameters = new ParsedResultParameters(
            ctx.UrlQuery,
            this,
            _store[ctx.ResourceType],
            ctx.ResourceType);
=======
        // Reduce based on compartment
        if (ctx.Interaction == Common.StoreInteractionCodes.CompartmentTypeSearch)
        {
            results = results?.Where(result =>
            {
                return compartmentParameters.Any(compartmentParam =>
                {
                    var theParam = ParsedSearchParameter.Parse(
                        $"_id={result.Id}",
                        this,
                        _store[ctx.ResourceType],
                        ctx.ResourceType);
                    var compartmentParams = theParam.Append(compartmentParam);
                    var matchingResources = _store[ctx.ResourceType]
                        .TypeSearch(compartmentParams);
                    return matchingResources.Any();
                });
            });
        }
>>>>>>> d8d7645e

        string selfLink = $"{getBaseUrl(ctx)}/{ctx.ResourceType}";
        string selfSearchParams = string.Join('&', parameters.Where(p => !p.IgnoredParameter).Select(p => p.GetAppliedQueryString()));
        string selfResultParams = resultParameters.GetAppliedQueryString();

        if (!string.IsNullOrEmpty(selfSearchParams))
        {
            selfLink = selfLink + "?" + selfSearchParams;
        }

        if (!string.IsNullOrEmpty(selfResultParams))
        {
            selfLink = selfLink + (selfLink.Contains('?') ? '&' : '?') + selfResultParams;
        }

        // create our bundle for results
        Bundle bundle = new Bundle
        {
            Type = Bundle.BundleType.Searchset,
            Total = results.Count(),
            Link = new()
            {
                new Bundle.LinkComponent()
                {
                    Relation = "self",
                    Url = selfLink,
                }
            },
        };

        // create our sort comparer, if necessary
        FhirSortComparer? comparer = resultParameters.SortRequests.Length == 0
            ? null
            : new(this, resultParameters.SortRequests);

        HashSet<string> addedIds = new();

        foreach (Resource resource in (comparer == null ? results : results.OrderBy(r => r, comparer)))
        {
            string relativeUrl = $"{resource.TypeName}/{resource.Id}";

            if (addedIds.Contains(relativeUrl))
            {
                // promote to match
                bundle.FindEntry(new ResourceReference(relativeUrl)).First().Search.Mode = Bundle.SearchEntryMode.Match;
            }
            else
            {
                // add the matched result to the bundle
                bundle.AddSearchEntry(resource, $"{getBaseUrl(ctx)}/{relativeUrl}", Bundle.SearchEntryMode.Match);

                // track we have added this id
                addedIds.Add(relativeUrl);
            }

            // add any included resources
            AddInclusions(bundle, resource, resultParameters, getBaseUrl(ctx), addedIds);

            // TODO: check for include:iterate directives

            // add any reverse included resources
            AddReverseInclusions(bundle, resource, resultParameters, getBaseUrl(ctx), addedIds);
        }

        if (hooks?.Any() ?? false)
        {
            foreach (IFhirInteractionHook hook in hooks)
            {
                if (hook.HookRequestStates.Contains(Common.HookRequestStateCodes.Post))
                {
                    _ = hook.DoInteractionHook(
                            ctx,
                            this,
                            _store[ctx.ResourceType],
                            bundle,
                            out FhirResponseContext hr);

                    // check for the hook indicating processing is complete
                    if (hr.StatusCode != null)
                    {
                        response = hr;
                        return true;
                    }

                    // if the hook modified the resource, use that moving forward
                    if ((hr.Resource != null) &&
                        (hr.Resource is Bundle opBundle))
                    {
                        bundle = opBundle;
                    }
                }
            }
        }

        response = new()
        {
            Resource = bundle,
            ResourceType = "Bundle",
            Outcome = SerializationUtils.BuildOutcomeForRequest(HttpStatusCode.OK, $"System search successful"),
            StatusCode = HttpStatusCode.OK,
        };
        return true;
    }

    /// <summary>System search.</summary>
    /// <param name="ctx">     The request context.</param>
    /// <param name="response">[out] The response data.</param>
    /// <returns>True if it succeeds, false if it fails.</returns>
    public bool SystemSearch(
        FhirRequestContext ctx,
        out FhirResponseContext response)
    {
        bool success = DoSystemSearch(
            ctx,
            out response);

        string sr = response.Resource == null ? string.Empty : SerializationUtils.SerializeFhir((Resource)response.Resource, ctx.DestinationFormat, ctx.SerializePretty);
        string so = response.Outcome == null ? string.Empty : SerializationUtils.SerializeFhir((Resource)response.Outcome, ctx.DestinationFormat, ctx.SerializePretty);

        response = response with
        {
            MimeType = ctx.DestinationFormat,
            SerializedResource = sr,
            SerializedOutcome = so,
        };

        return success;
    }

    /// <summary>Executes the system search operation.</summary>
    /// <param name="ctx">     The request context.</param>
    /// <param name="response">[out] The response data.</param>
    /// <returns>True if it succeeds, false if it fails.</returns>
    internal bool DoSystemSearch(
        FhirRequestContext ctx,
        out FhirResponseContext response)
    {
        string[] resourceTypes = Array.Empty<string>();

        // check for _type parameter
        System.Collections.Specialized.NameValueCollection query = System.Web.HttpUtility.ParseQueryString(ctx.UrlQuery);

        foreach (string key in query)
        {
            if (!key.Equals("_type", StringComparison.Ordinal))
            {
                continue;
            }

            resourceTypes = query[key]!.Split(',');
        }

        if (!resourceTypes.Any())
        {
            response = new()
            {
                Outcome = SerializationUtils.BuildOutcomeForRequest(
                    HttpStatusCode.Forbidden,
                    $"System search with no resource types is too costly.",
                    OperationOutcome.IssueType.TooCostly),
                StatusCode = HttpStatusCode.Forbidden,
            };
            return false;
        }

        IEnumerable<IFhirInteractionHook> hooks = GetHooks(ctx.ResourceType, Common.StoreInteractionCodes.SystemSearch);
        if (hooks?.Any() ?? false)
        {
            foreach (IFhirInteractionHook hook in hooks)
            {
                if (hook.HookRequestStates.Contains(Common.HookRequestStateCodes.Pre))
                {
                    _ = hook.DoInteractionHook(
                            ctx,
                            this,
                            _store[ctx.ResourceType],
                            null,
                            out FhirResponseContext hr);

                    // check for the hook indicating processing is complete
                    if (hr.StatusCode != null)
                    {
                        response = hr;
                        return true;
                    }
                }
            }
        }

        List <(string resourceType, IEnumerable<ParsedSearchParameter> searchParams, IEnumerable<Resource> results, ParsedResultParameters resultParameters)> byResource = [];

        foreach (string resourceType in resourceTypes)
        {
            // parse search parameters
            IEnumerable<ParsedSearchParameter> parameters = ParsedSearchParameter.Parse(
                ctx.UrlQuery,
                this,
                _store[resourceType],
                resourceType);

            // execute search
            IEnumerable<Resource>? results = _store[resourceType].TypeSearch(parameters);

            // null results indicates failure
            if (results == null)
            {
                response = new()
                {
                    Outcome = SerializationUtils.BuildOutcomeForRequest(
                        HttpStatusCode.InternalServerError,
                        $"System search into {resourceType} failed"),
                    StatusCode = HttpStatusCode.InternalServerError,
                };
                return false;
            }

            // parse search result parameters
            ParsedResultParameters resultParameters = new ParsedResultParameters(ctx.UrlQuery, this, _store[resourceType], resourceType);

            byResource.Add((resourceType, parameters, results, resultParameters));
        }

        // filter parameters from use across all performed searches
        IEnumerable<ParsedSearchParameter> filteredParameters = byResource.SelectMany(br => br.searchParams.Select(p => p)).DistinctBy(p => p.Name);

        string selfLink = $"{getBaseUrl(ctx)}";
        string selfSearchParams = string.Join('&', filteredParameters.Where(p => !p.IgnoredParameter).Select(p => p.GetAppliedQueryString()));
        string selfResultParams = string.Join('&', byResource.SelectMany(br => br.resultParameters.GetAppliedQueryString().Split('&')).Distinct());

        if (!string.IsNullOrEmpty(selfSearchParams))
        {
            selfLink = selfLink + "?" + selfSearchParams;
        }

        if (!string.IsNullOrEmpty(selfResultParams))
        {
            selfLink = selfLink + (selfLink.Contains('?') ? '&' : '?') + selfResultParams;
        }

        // create our bundle for results
        Bundle bundle = new()
        {
            Type = Bundle.BundleType.Searchset,
            Link = new()
            {
                new Bundle.LinkComponent()
                {
                    Relation = "self",
                    Url = selfLink,
                }
            },
        };

        // TODO: check for a sort and apply to results

        HashSet<string> addedIds = new();
        int resultCount = 0;

        ParsedResultParameters.SortRequest[] sortRequests = byResource.SelectMany(br => br.resultParameters.SortRequests).DistinctBy(sr => sr.RequestLiteral).ToArray();

        // create our sort comparer, if necessary
        FhirSortComparer? comparer = sortRequests.Length == 0
            ? null
            : new(this, sortRequests);

        foreach (Resource resource in (comparer == null ? byResource.SelectMany(br => br.results) : byResource.SelectMany(br => br.results).OrderBy(r => r, comparer)))
        {
            resultCount++;

            string relativeUrl = $"{resource.TypeName}/{resource.Id}";

            if (addedIds.Contains(relativeUrl))
            {
                // promote to match
                bundle.FindEntry(new ResourceReference(relativeUrl)).First().Search.Mode = Bundle.SearchEntryMode.Match;
            }
            else
            {
                // add the matched result to the bundle
                bundle.AddSearchEntry(resource, $"{getBaseUrl(ctx)}/{relativeUrl}", Bundle.SearchEntryMode.Match);

                // track we have added this id
                addedIds.Add(relativeUrl);
            }

            ParsedResultParameters rpForResource = byResource.FirstOrDefault(br => br.resourceType == resource.TypeName).resultParameters
                ?? byResource.First().resultParameters;

            // add any included resources
            AddInclusions(bundle, resource, rpForResource, getBaseUrl(ctx), addedIds);

            // check for include:iterate directives

            // add any reverse included resources
            AddReverseInclusions(bundle, resource, rpForResource, getBaseUrl(ctx), addedIds);
        }

        if (hooks?.Any() ?? false)
        {
            foreach (IFhirInteractionHook hook in hooks)
            {
                if (hook.HookRequestStates.Contains(Common.HookRequestStateCodes.Post))
                {
                    _ = hook.DoInteractionHook(
                            ctx,
                            this,
                            _store[ctx.ResourceType],
                            bundle,
                            out FhirResponseContext hr);

                    // check for the hook indicating processing is complete
                    if (hr.StatusCode != null)
                    {
                        response = hr;
                        return true;
                    }

                    // if the hook modified the resource, use that moving forward
                    if ((hr.Resource != null) &&
                        (hr.Resource is Bundle opBundle))
                    {
                        bundle = opBundle;
                    }
                }
            }
        }

        // set the total number of results aggregated across types
        bundle.Total = resultCount;

        response = new()
        {
            Resource = bundle,
            ResourceType = "Bundle",
            Outcome = SerializationUtils.BuildOutcomeForRequest(HttpStatusCode.OK, $"System search successful"),
            StatusCode = HttpStatusCode.OK,
        };
        return true;
    }

    private void AddIterativeInclusions()
    {
        // TODO(ginoc): Add iterative inclusions!
    }

    /// <summary>Enumerates resolve reverse inclusions in this collection.</summary>
    /// <param name="focus">           The focus.</param>
    /// <param name="resultParameters">Options for controlling the result.</param>
    /// <param name="addedIds">        List of identifiers for the added.</param>
    /// <returns>
    /// An enumerator that allows foreach to be used to process resolve reverse inclusions in this
    /// collection.
    /// </returns>
    internal IEnumerable<Resource> ResolveReverseInclusions(
        Resource focus,
        ParsedResultParameters resultParameters,
        HashSet<string> addedIds)
    {
        List<Resource> inclusions = new();

        string matchId = $"{focus.TypeName}/{focus.Id}";

        foreach ((string reverseResourceType, List<ModelInfo.SearchParamDefinition> sps) in resultParameters.ReverseInclusions)
        {
            if (!_store.ContainsKey(reverseResourceType))
            {
                continue;
            }

            foreach (ModelInfo.SearchParamDefinition sp in sps)
            {
                List<ParsedSearchParameter> parameters = new()
                {
                    new ParsedSearchParameter(
                        this,
                        _store[reverseResourceType],
                        reverseResourceType,
                        sp.Name!,
                        string.Empty,
                        SearchModifierCodes.None,
                        matchId,
                        sp),
                };

                // execute search
                IEnumerable<Resource>? results = _store[reverseResourceType].TypeSearch(parameters);

                if (results?.Any() ?? false)
                {
                    foreach (Resource revIncludeRes in results)
                    {
                        string id = $"{revIncludeRes.TypeName}/{revIncludeRes.Id}";

                        if (!addedIds.Contains(id))
                        {
                            // add the result to the list
                            inclusions.Add(revIncludeRes);

                            // track we have added this id
                            addedIds.Add(id);
                        }
                    }
                }
            }
        }

        return inclusions;
    }

    /// <summary>Adds a reverse inclusions.</summary>
    /// <param name="bundle">          The bundle.</param>
    /// <param name="resource">        [out] The resource.</param>
    /// <param name="resultParameters">Options for controlling the result.</param>
    /// <param name="rootUrl">         URL of the root.</param>
    /// <param name="addedIds">        List of identifiers for the added.</param>
    private void AddReverseInclusions(
        Bundle bundle,
        Resource resource,
        ParsedResultParameters resultParameters,
        string rootUrl,
        HashSet<string> addedIds)
    {
        if (!resultParameters.ReverseInclusions.Any())
        {
            return;
        }

        IEnumerable<Resource> reverseInclusions = ResolveReverseInclusions(resource, resultParameters, addedIds);

        foreach (Resource inclusion in reverseInclusions)
        {
            // add the matched result to the bundle
            bundle.AddSearchEntry(inclusion, $"{rootUrl}/{resource.TypeName}/{resource.Id}", Bundle.SearchEntryMode.Include);
        }
    }

    /// <summary>Enumerates resolve inclusions in this collection.</summary>
    /// <param name="focus">           The focus.</param>
    /// <param name="focusTE">         The focus te.</param>
    /// <param name="resultParameters">Options for controlling the result.</param>
    /// <param name="addedIds">        List of identifiers for the added.</param>
    /// <param name="fpContext">       The context.</param>
    /// <returns>
    /// An enumerator that allows foreach to be used to process resolve inclusions in this collection.
    /// </returns>
    internal IEnumerable<Resource> ResolveInclusions(
        Resource focus,
        ITypedElement focusTE,
        ParsedResultParameters resultParameters,
        HashSet<string> addedIds,
        FhirEvaluationContext? fpContext)
    {
        // check for include directives
        if (!resultParameters.Inclusions.ContainsKey(focus.TypeName))
        {
            return Array.Empty<Resource>();
        }

        if (fpContext == null)
        {
            fpContext = new FhirEvaluationContext()
            {
                Resource = focusTE,
                TerminologyService = _terminology,
                ElementResolver = Resolve,
            };
        }

        List<Resource> inclusions = new();

        foreach (ModelInfo.SearchParamDefinition sp in resultParameters.Inclusions[focus.TypeName])
        {
            if (string.IsNullOrEmpty(sp.Expression))
            {
                continue;
            }

            IEnumerable<ITypedElement> extracted = GetCompiledSearchParameter(
                focus.TypeName,
                sp.Name ?? string.Empty,
                sp.Expression)
                .Invoke(focusTE, fpContext);

            if (!extracted.Any())
            {
                continue;
            }

            foreach (ITypedElement element in extracted)
            {
                switch (element.InstanceType)
                {
                    case "Reference":
                    case "ResourceReference":
                        break;
                    default:
                        // skip non references
                        Console.WriteLine($"AddInclusions <<< cannot include based on element of type {element.InstanceType}");
                        continue;
                }

                ResourceReference reference = element.ToPoco<ResourceReference>();
                Resource? resolved = null;

                if ((!string.IsNullOrEmpty(reference.Reference)) &&
                    TryResolveAsResource(reference.Reference, out resolved) &&
                    (resolved != null))
                {
                    if (sp.Target?.Any() ?? false)
                    {
                        // verify this is a valid target type
                        Hl7.Fhir.Model.ResourceType? rt = ModelInfo.FhirTypeNameToResourceType(resolved.TypeName);

                        if (rt == null ||
                            !sp.Target.Contains(rt.Value))
                        {
                            continue;
                        }
                    }

                    string includedId = $"{resolved.TypeName}/{resolved.Id}";
                    if (addedIds.Contains(includedId))
                    {
                        continue;
                    }

                    // add the matched result
                    inclusions.Add(resolved);

                    // track we have added this id
                    addedIds.Add(includedId);

                    continue;
                }

                if (reference.Identifier != null)
                {
                    // check if a type was specified
                    if (!string.IsNullOrEmpty(reference.Type) && _store.ContainsKey(reference.Type))
                    {
                        if (_store[reference.Type].TryResolveIdentifier(reference.Identifier.System, reference.Identifier.Value, out resolved) &&
                            (resolved != null))
                        {
                            string includedId = $"{resolved.TypeName}/{resolved.Id}";
                            if (addedIds.Contains(includedId))
                            {
                                continue;
                            }

                            // add the matched result
                            inclusions.Add(resolved);

                            // track we have added this id
                            addedIds.Add(includedId);

                            continue;
                        }
                    }

                    // look through all resources
                    foreach (string resourceType in _store.Keys)
                    {
                        if (_store[resourceType].TryResolveIdentifier(reference.Identifier.System, reference.Identifier.Value, out resolved) &&
                            (resolved != null))
                        {
                            string includedId = $"{resolved.TypeName}/{resolved.Id}";
                            if (addedIds.Contains(includedId))
                            {
                                continue;
                            }

                            // add the matched result
                            inclusions.Add(resolved);

                            // track we have added this id
                            addedIds.Add(includedId);

                            continue;
                        }
                    }
                }
            }
        }

        return inclusions;
    }

    /// <summary>Adds the inclusions.</summary>
    /// <param name="bundle">          The bundle.</param>
    /// <param name="resource">        [out] The resource.</param>
    /// <param name="resultParameters">Options for controlling the result.</param>
    /// <param name="rootUrl">         URL of the root.</param>
    /// <param name="addedIds">        List of identifiers for the added.</param>
    private void AddInclusions(
        Bundle bundle,
        Resource resource,
        ParsedResultParameters resultParameters,
        string rootUrl,
        HashSet<string> addedIds)
    {
        // check for include directives
        if (!resultParameters.Inclusions.ContainsKey(resource.TypeName))
        {
            return;
        }

        ITypedElement resourceTE = resource.ToTypedElement();

<<<<<<< HEAD
        FhirEvaluationContext fpContext = new FhirEvaluationContext()
        {
            Resource = resourceTE,
=======
        FhirEvaluationContext fpContext = new FhirEvaluationContext(resourceTE.ToScopedNode())
        {
>>>>>>> d8d7645e
            TerminologyService = _terminology,
            ElementResolver = Resolve,
        };

        IEnumerable<Resource> inclusions = ResolveInclusions(resource, resourceTE, resultParameters, addedIds, fpContext);

        foreach (Resource inclusion in inclusions)
        {
            // add the matched result to the bundle
            bundle.AddSearchEntry(inclusion, $"{rootUrl}/{resource.TypeName}/{resource.Id}", Bundle.SearchEntryMode.Include);
        }
    }

    /// <summary>Gets the server capabilities.</summary>
    /// <param name="ctx">     The authorization information, if available.</param>
    /// <param name="response">[out] The response data.</param>
    /// <returns>True if it succeeds, false if it fails.</returns>
    public bool GetMetadata(
        FhirRequestContext ctx,
        out FhirResponseContext response)
    {
        bool success = DoGetMetadata(ctx, out response);

        string sr = response.Resource == null ? string.Empty : SerializationUtils.SerializeFhir((Resource)response.Resource, ctx.DestinationFormat, ctx.SerializePretty);
        string so = response.Outcome == null ? string.Empty : SerializationUtils.SerializeFhir((Resource)response.Outcome, ctx.DestinationFormat, ctx.SerializePretty);

        response = response with
        {
            MimeType = ctx.DestinationFormat,
            SerializedResource = sr,
            SerializedOutcome = so,
        };

        return success;
    }

    /// <summary>Executes the get metadata operation.</summary>
    /// <param name="ctx">     The request context.</param>
    /// <param name="response">[out] The response data.</param>
    /// <returns>True if it succeeds, false if it fails.</returns>
    internal bool DoGetMetadata(
        FhirRequestContext ctx,
        out FhirResponseContext response)
    {
        IEnumerable<IFhirInteractionHook> hooks = GetHooks(ctx.ResourceType, Common.StoreInteractionCodes.SystemCapabilities);
        if (hooks?.Any() ?? false)
        {
            foreach (IFhirInteractionHook hook in hooks)
            {
                if (hook.HookRequestStates.Contains(Common.HookRequestStateCodes.Pre))
                {
                    _ = hook.DoInteractionHook(
                            ctx,
                            this,
                            _store["CapabilityStatement"],
                            null,
                            out FhirResponseContext hr);

                    // check for the hook indicating processing is complete
                    if (hr.StatusCode != null)
                    {
                        response = hr;
                        return true;
                    }
                }
            }
        }

        Hl7.Fhir.Model.Resource? r = GetCapabilities(ctx);

        if (hooks?.Any() ?? false)
        {
            Resource? sForHook = (Resource?)r?.DeepCopy();

            foreach (IFhirInteractionHook hook in hooks)
            {
                if (hook.HookRequestStates.Contains(Common.HookRequestStateCodes.Post))
                {
                    _ = hook.DoInteractionHook(
                            ctx,
                            this,
                            _store["CapabilityStatement"],
                            sForHook,
                            out FhirResponseContext hr);

                    // check for the hook indicating processing is complete
                    if (hr.StatusCode != null)
                    {
                        response = hr;
                        return true;
                    }

                    // if the hook modified the resource, use that moving forward
                    if (hr.Resource != null)
                    {
                        sForHook = (Resource)hr.Resource;
                        r = sForHook;
                    }
                }
            }
        }

        if (r == null)
        {
            response = new()
            {
                Outcome = SerializationUtils.BuildOutcomeForRequest(
                    HttpStatusCode.InternalServerError,
                    $"CapabilityStatement could not be retrieved",
                    OperationOutcome.IssueType.Exception),
                StatusCode = HttpStatusCode.InternalServerError,
            };

            return false;
        }

        response = new()
        {
            Resource = r,
            ResourceType = "CapabilityStatement",
            Id = _capabilityStatementId,
            Outcome = SerializationUtils.BuildOutcomeForRequest(
                HttpStatusCode.OK,
                $"Retrieved current CapabilityStatement",
                OperationOutcome.IssueType.Success),
            ETag = string.IsNullOrEmpty(r.Meta?.VersionId) ? string.Empty : $"W/\"{r.Meta.VersionId}\"",
            LastModified = r.Meta?.LastUpdated == null ? string.Empty : r.Meta.LastUpdated.Value.UtcDateTime.ToString("r"),
            Location = string.IsNullOrEmpty(r.Id) ? string.Empty : $"{getBaseUrl(ctx)}/{r.TypeName}/{r.Id}",
            StatusCode = HttpStatusCode.OK,
        };

        return true;
    }

    public record class FeatureQueryResponse
    {
        /// <summary>
        /// name: name of the feature (uri)
        /// </summary>
        public required string Name { get; init; }

        /// <summary>
        /// name: present if provided, used to match responses to requests (uri)
        /// </summary>
        public required string? Context { get; init; }

        /// <summary>
        /// processing-status: code from the server about processing the request (e.g., all-ok, not-supported, etc.)
        /// </summary>
        public required string ProcessingStatus { get; init; }

        /// <summary>
        ///  value:
        ///     if provided in input: the value requested (datatype as defined by the feature) (even if processing fails) (if read from HTTP Query Parameter, default to fhir string type)
        ///     if not provided: the value of the feature (can have multiple repetitions) (uses datatype of feature)
        /// </summary>
        public required List<DataType> Value { get; init; }

        /// <summary>
        /// matches:
        ///     only present if processing was successful (all-ok)
        ///     if a value is provided, does the supplied value match the server feature-supported value
        ///     if a value is not provided, NOT PRESENT
        /// </summary>
        public required bool? Matches { get; init; }
    }

    public bool TryQueryCapabilityFeature(
        string featureName,
        string context,
        DataType? inputValue,
        string? inputRawValue,
        out FeatureQueryResponse response)
    {
        CapabilityStatement cs = GetCapabilities(null);

        switch (featureName)
        {
            case "instantiates":
                return TryTestCapabilityFeatureInstantiates(cs, featureName, context, inputValue, inputRawValue, out response);

            case "read":
                return TryTestCapabilityFeatureInteraction(cs, featureName, context, inputValue, inputRawValue, CapabilityStatement.TypeRestfulInteraction.Read, out response);

            case "create":
                return TryTestCapabilityFeatureInteraction(cs, featureName, context, inputValue, inputRawValue, CapabilityStatement.TypeRestfulInteraction.Create, out response);

            case "update":
                return TryTestCapabilityFeatureInteraction(cs, featureName, context, inputValue, inputRawValue, CapabilityStatement.TypeRestfulInteraction.Update, out response);

            default:
                response = new()
                {
                    Name = featureName,
                    Context = string.IsNullOrEmpty(context) ? null : context,
                    Value = inputValue != null ? [ inputValue ] : !string.IsNullOrEmpty(inputRawValue) ? [new FhirString(inputRawValue)] : [],
                    Matches = null,
                    ProcessingStatus = "unknown",
                };
                return true;
        }
    }

    private bool TryTestCapabilityFeatureInteraction(
        CapabilityStatement cs,
        string featureName,
        string context,
        DataType? inputValue,
        string? inputRawValue,
        CapabilityStatement.TypeRestfulInteraction interaction,
        out FeatureQueryResponse response)
    {
        // check for no or 'all' context and no value
        if ((string.IsNullOrEmpty(context) || (context == "*")) &&
            (inputValue == null) &&
            string.IsNullOrEmpty(inputRawValue))
        {
            // List<DataType> rValues = cs.Rest
            //     .SelectMany(r => r.Resource)
            //     .Where(r => r.Interaction.Any(i => i.Code == interaction))
            //     .Select(r => (DataType)new Code(r.Type))
            //     .ToList();

            response = new()
            {
                Name = featureName,
                Context = context,
                Value = [ new FhirBoolean(true), new FhirBoolean(false)],
                // Value = rValues,
                Matches = null, // cs.Rest.Any(rest => rest.Resource.Any(r => r.Interaction.Any(i => i.Code == interaction))),
                ProcessingStatus = "all-ok",
            };
            return true;
        }

        // check for specific context and no value
        if ((inputValue == null) &&
            string.IsNullOrEmpty(inputRawValue))
        {
            // return allowed values
            response = new()
            {
                Name = featureName,
                Context = context,
                Value = [ new FhirBoolean(true), new FhirBoolean(false)],
                Matches = null, // cs.Rest.Any(rest => rest.Resource.Any(r => (r.Type == context) && r.Interaction.Any(i => i.Code == interaction))),
                ProcessingStatus = "all-ok",
            };
            return true;
        }

        // check for valid values
        bool? testValue = inputValue switch
        {
            FhirBoolean fb => fb.Value,
            FhirString fs => bool.TryParse(fs.Value, out bool b) ? b : null,
            _ => null,
        };

        testValue ??= string.IsNullOrEmpty(inputRawValue)
            ? null
            : bool.TryParse(inputRawValue, out bool bv)
                ? bv
                : null;

        // check for invalid values
        if (testValue == null)
        {
            response = new()
            {
                Name = featureName,
                Context = context,
                Value = inputValue != null ? [ inputValue] : !string.IsNullOrEmpty(inputRawValue) ? [new FhirString(inputRawValue)] : [],
                Matches = null,
                ProcessingStatus = "invalid-value",
            };
            return true;
        }

        // check for no or 'all' context and value (tested above)
        if (string.IsNullOrEmpty(context) || (context == "*"))
        {
            response = new()
            {
                Name = featureName,
                Context = context,
                Value = [ new FhirBoolean(testValue) ],
                Matches = cs.Rest.Any(rest => rest.Resource.Any(r => r.Interaction.Any(i => i.Code == interaction) == testValue)),
                ProcessingStatus = "all-ok",
            };
            return true;
        }

        // have context and value
        response = new()
        {
            Name = featureName,
            Context = context,
            Value = [ new FhirBoolean(testValue) ],
            Matches = cs.Rest.Any(rest => rest.Resource.Any(r => (r.Type == context) && (r.Interaction.Any(i => i.Code == interaction) == testValue))),
            ProcessingStatus = "all-ok",
        };
        return true;
    }

    private bool TryTestCapabilityFeatureInstantiates(
        CapabilityStatement cs,
        string featureName,
        string context,
        DataType? inputValue,
        string? inputRawValue,
        out FeatureQueryResponse response)
    {
        // check for specific value request
        string testValue = !string.IsNullOrEmpty(inputRawValue)
            ? inputRawValue
            : inputValue?.ToString() ?? string.Empty;
        bool? testBool = bool.TryParse(testValue, out bool b) ? b : null;

        // check for context and fail it if present
        if (!string.IsNullOrEmpty(context))
        {
            response = new()
            {
                Name = featureName,
                Context = context,
                Value =  testBool != null ? [ new FhirBoolean(testBool) ] : [],
                Matches = null,
                ProcessingStatus = "invalid-context",
            };
            return true;
        }

        // check for enumeration request
        if (string.IsNullOrEmpty(inputRawValue) && (inputValue == null))
        {
            List<DataType> rValues = cs.Instantiates.Select(i => (DataType)new Canonical(i)).ToList();

            if (rValues.Count == 0)
            {
                rValues = inputValue != null ? [inputValue] : !string.IsNullOrEmpty(inputRawValue) ? [new FhirString(inputRawValue)] : [];
            }

            response = new()
            {
                Name = featureName,
                Context = null,
                Value = rValues,
                Matches = null,
                ProcessingStatus = "all-ok",
            };

            return true;
        }

        Canonical testCanonical = new Canonical(testValue);

        List<DataType> responseValues = cs.Instantiates
            .Where(i => i.Equals(testValue, StringComparison.Ordinal))
            .Select(i => (DataType)new Canonical(i))
            .ToList();

        response = new()
        {
            Name = featureName,
            Context = null,
            Value = responseValues.Count != 0 ? responseValues : [testCanonical],
            Matches = responseValues.Count != 0,
            ProcessingStatus = "all-ok",
        };

        return true;
    }

    /// <summary>Common to Firely version.</summary>
    /// <exception cref="ArgumentOutOfRangeException">Thrown when one or more arguments are outside the
    ///  required range.</exception>
    /// <param name="v">The SupportedFhirVersions to process.</param>
    /// <returns>A FHIRVersion.</returns>
    private FHIRVersion CommonToFirelyVersion(FhirReleases.FhirSequenceCodes v)
    {
        switch (v)
        {
            case FhirReleases.FhirSequenceCodes.R4:
                return FHIRVersion.N4_0_1;

            case FhirReleases.FhirSequenceCodes.R4B:
                return FHIRVersion.N4_3_0;

            case FhirReleases.FhirSequenceCodes.R5:
                return FHIRVersion.N5_0_0;

            default:
                throw new ArgumentOutOfRangeException(nameof(v), $"Unsupported FHIR version: {v}");
        }
    }

    private static string fhirUrlToSmart(string url)
    {
        if (url.Contains("/fhir/"))
        {
            return url.Replace("/fhir/", "/_smart/");
        }

        if (url.EndsWith("/fhir"))
        {
            return url[..^5] + "/_smart";
        }

        return url.EndsWith('/') ? url + "_smart" : url + "/_smart";
    }

    private CapabilityStatement GetCapabilities(FhirRequestContext? ctx)
    {
        if (_capabilitiesAreStale || (ctx?.Forwarded != null))
        {
            return GenerateCapabilities(ctx);
        }

        // bypass read to avoid instance read hooks (firing meta hooks)
        return (CapabilityStatement)((IReadOnlyDictionary<string, Hl7.Fhir.Model.Resource>)_store["CapabilityStatement"])[_capabilityStatementId].DeepCopy();
    }

    /// <summary>Updates the current capabilities of this store.</summary>
    /// <param name="ctx">  The request context.</param>
    /// <param name="store">(Optional) The store.</param>
    /// <returns>The capability statement.</returns>
    private CapabilityStatement GenerateCapabilities(FhirRequestContext? ctx)
    {
        string root = getBaseUrl(ctx);
        string smartRoot = fhirUrlToSmart(root);

        CapabilityStatement cs = new()
        {
            Id = _capabilityStatementId,
            Url = $"{root}/CapabilityStatement/{_capabilityStatementId}",
            Name = "Capabilities" + _config.FhirVersion,
            Status = PublicationStatus.Active,
            Date = DateTimeOffset.Now.ToFhirDateTime(),
            Kind = CapabilityStatementKind.Instance,
            Software = new()
            {
                Name = "fhir-candle",
                Version = @GetType()?.Assembly?.GetName()?.Version?.ToString() ?? "0.0.0.0",
            },
            Implementation = new()
            {
                Description = "fhir-candle: A FHIR Server for testing and development",
                Url = "https://github.com/FHIR/fhir-candle",
            },
            FhirVersion = CommonToFirelyVersion(_config.FhirVersion),
            Format = _config.SupportedFormats,
            Rest = new(),
        };

        // start building our rest component
        // commented-out capabilities are ones that are not yet implemented
        CapabilityStatement.RestComponent restComponent = new()
        {
            Mode = CapabilityStatement.RestfulCapabilityMode.Server,
            Resource = new(),
            Interaction = new()
            {
                new() { Code = Hl7.Fhir.Model.CapabilityStatement.SystemRestfulInteraction.Batch },
                //new() { Code = Hl7.Fhir.Model.CapabilityStatement.SystemRestfulInteraction.HistorySystem },
                new() { Code = Hl7.Fhir.Model.CapabilityStatement.SystemRestfulInteraction.SearchSystem },
                new() { Code = Hl7.Fhir.Model.CapabilityStatement.SystemRestfulInteraction.Transaction },
            },
            //SearchParam = new(),      // currently, search parameters are expanded out to all-resource
            Operation = _operations.Values
                    .Where(o => o.AllowSystemLevel)
                    .Select(o => new CapabilityStatement.OperationComponent()
                    {
                        Name = o.OperationName,
                        Definition = o.CanonicalByFhirVersion[_config.FhirVersion],
                    }).ToList(),
            //Compartment = new(),
        };

        string securityCodeSystemUrl = _config.FhirVersion switch
        {
            FhirReleases.FhirSequenceCodes.R4 => "http://terminology.hl7.org/CodeSystem/restful-security-service",
            FhirReleases.FhirSequenceCodes.R4B => "http://terminology.hl7.org/CodeSystem/restful-security-service",
            FhirReleases.FhirSequenceCodes.R5 => "http://hl7.org/fhir/restful-security-service",
            _ => "http://hl7.org/fhir/restful-security-service",
        };

        if (_config.SmartRequired || _config.SmartAllowed)
        {
            restComponent.Security = new()
            {
                Cors = true,
                Service = new() { new CodeableConcept(securityCodeSystemUrl, "SMART-on-FHIR") },
            };

            Extension ext = new()
            {
                Url = "http://fhir-registry.smarthealthit.org/StructureDefinition/oauth-uris",
                Extension = new()
                {
                    new Extension("token", new FhirUri($"{smartRoot}/token")),
                    new Extension("authorize", new FhirUri($"{smartRoot}/authorize")),
                    new Extension("register", new FhirUri($"{smartRoot}/register")),
                    new Extension("manage", new FhirUri($"{smartRoot}/clients")),
                }
            };

            restComponent.Security.Extension.Add(ext);
        }

        // add our resources
        foreach ((string resourceName, IVersionedResourceStore resourceStore) in _store)
        {
            // commented-out capabilities are ones that are not yet implemented
            CapabilityStatement.ResourceComponent rc = new()
            {
                Type = resourceName,
                Interaction = new()
                {
                    new() { Code = CapabilityStatement.TypeRestfulInteraction.Create },
                    new() { Code = CapabilityStatement.TypeRestfulInteraction.Delete },
                    //new() { Code = Hl7.Fhir.Model.CapabilityStatement.TypeRestfulInteraction.HistoryInstance },
                    //new() { Code = Hl7.Fhir.Model.CapabilityStatement.TypeRestfulInteraction.HistoryType },
                    //new() { Code = Hl7.Fhir.Model.CapabilityStatement.TypeRestfulInteraction.Patch },
                    new() { Code = CapabilityStatement.TypeRestfulInteraction.Read },
                    new() { Code = CapabilityStatement.TypeRestfulInteraction.SearchType },
                    new() { Code = CapabilityStatement.TypeRestfulInteraction.Update },
                    //new() { Code = Hl7.Fhir.Model.CapabilityStatement.TypeRestfulInteraction.Vread },
                },
                Versioning = CapabilityStatement.ResourceVersionPolicy.NoVersion,
                //ReadHistory = true,
                UpdateCreate = true,
                //ConditionalCreate = true,
                ConditionalRead = CapabilityStatement.ConditionalReadStatus.NotSupported,
                //ConditionalUpdate = true,
                //ConditionalPatch = true,
                ConditionalDelete = CapabilityStatement.ConditionalDeleteStatus.NotSupported,
                ReferencePolicy = new CapabilityStatement.ReferenceHandlingPolicy?[]
                {
                    CapabilityStatement.ReferenceHandlingPolicy.Literal,
                    //CapabilityStatement.ReferenceHandlingPolicy.Logical,
                    //CapabilityStatement.ReferenceHandlingPolicy.Resolves,
                    //CapabilityStatement.ReferenceHandlingPolicy.Enforced,
                    CapabilityStatement.ReferenceHandlingPolicy.Local,
                },
                SearchInclude = resourceStore.GetSearchIncludes(),
                SearchRevInclude = resourceStore.GetSearchRevIncludes(),
                SearchParam = resourceStore.GetSearchParamDefinitions().Select(sp => new CapabilityStatement.SearchParamComponent()
                    {
                        Name = sp.Name,
                        Definition = sp.Url,
                        Type = sp.Type,
                        Documentation = string.IsNullOrEmpty(sp.Description) ? null : sp.Description,
                    }).ToList(),
                Operation = _operations.Values
                    .Where(o =>
                        (o.AllowInstanceLevel || o.AllowResourceLevel) &&
                        ((!o.SupportedResources.Any()) ||
                          o.SupportedResources.Contains(resourceName) ||
                          o.SupportedResources.Contains("Resource") ||
                          o.SupportedResources.Contains("DomainResource")))
                    .Select(o => new CapabilityStatement.OperationComponent()
                    {
                        Name = o.OperationName,
                        Definition = o.CanonicalByFhirVersion[_config.FhirVersion],
                    }).ToList(),
            };

            // add our resource component
            restComponent.Resource.Add(rc);
        }

        // add our rest component to the capability statement
        cs.Rest.Add(restComponent);

        // update our current capabilities
        if (root == _config.BaseUrl)
        {
            _store["CapabilityStatement"].InstanceUpdate(
                cs,
                true,
                string.Empty,
                string.Empty,
                _protectedResources,
                out _,
                out _);
            _capabilitiesAreStale = false;
        }

        return cs;
    }

    private record class TransactionResourceInfo
    {
        public required string FullUrl { get; init; }

        public required string OriginalId { get; init; }

        public required string NewId { get; init; }

        public required bool IsRoot { get; init; }
    }

    private record class TransactionReferenceInfo
    {
        public required string FullUrl { get; init; }

        public required string ReferenceLiteral { get; init; }

        public required string ReferenceLiteralFragment { get; init; }

        public required string IdentifierSystem { get; init; }

        public required string IdentifierValue { get; init; }

        public string LocalReference { get; set; } = string.Empty;
    }

<<<<<<< HEAD
    private record class TransactionResourceIdLookupRec
    {
        public required string FullUrl { get; init; }
        public required string? OriginalId { get; init; }
        public required string Id { get; init; }

        public required string ResourceType { get; init; }
        public required List<string> Identifiers { get; init; }
    }

    private static int _identifierCount = 0;
    private static HashSet<string> _identifiers = [];

    private List<TransactionResourceIdLookupRec> buildTransactionResourceLookup(Bundle bundle)
    {
        if (bundle.Type != Bundle.BundleType.Transaction)
        {
            return [];
        }

        _identifierCount = 0;
        _identifiers = [];

        List<TransactionResourceIdLookupRec> lookupRecs = [];

        foreach (Bundle.EntryComponent entry in bundle.Entry)
        {
            List<string> identifiers;

            // only need to process POS entries that have resources
            if ((entry.Request == null) ||
                (entry.Request.Method == null) ||
                (entry.Request.Method != Bundle.HTTPVerb.POST) ||
                (entry.Resource == null))
            {
                continue;
            }

            if (entry.Resource is IIdentifiable<List<Identifier>> irl)
            {
                identifiers = irl.Identifier.Select(i => i.System + "|" + i.Value).ToList();

                foreach (string id in identifiers)
                {
                    if (_identifiers.Add(id))
                    {
                        _identifierCount++;
                    }
                }
            }
            else if (entry.Resource is IIdentifiable<Identifier> ir)
            {
                identifiers = [ir.Identifier.System + "|" + ir.Identifier.Value];

                if (_identifiers.Add(identifiers[0]))
                {
                    _identifierCount++;
                }
            }
            else
            {
                identifiers = [];
            }

            lookupRecs.Add(new()
            {
                OriginalId = entry.Resource.Id,
                FullUrl = entry.FullUrl,
                Id = Guid.NewGuid().ToString(),
                ResourceType = entry.Resource.TypeName,
                Identifiers = identifiers,
            });
        }

        return lookupRecs;
    }

    private void fixTransactionBundleReferences(Bundle bundle, List<TransactionResourceIdLookupRec> transactionIdRecs)
    {
        if (bundle.Type != Bundle.BundleType.Transaction)
        {
            return;
        }

        // build lookups we need for fixing references
        ILookup<string, TransactionResourceIdLookupRec> fullUrlLookup = transactionIdRecs.ToLookup(r => r.FullUrl);
        ILookup<string, TransactionResourceIdLookupRec> originalIdLookup = transactionIdRecs.Where(r => !string.IsNullOrEmpty(r.OriginalId)).ToLookup(r => r.OriginalId!);
        ILookup<string, TransactionResourceIdLookupRec> identifierLookup = transactionIdRecs
            .SelectMany(r => r.Identifiers.Select(i => (i, r)))
            .ToLookup(r => r.i, r => r.r);

        // iterate across the bundle entries
        foreach (Bundle.EntryComponent entry in bundle.Entry)
        {
            if (entry.Request == null)
            {
                continue;
            }

            // check the URL to see if there is a reference to fix
            string idSegment = entry.Request.Url.Split('/')[^1].Split('?')[0];
            if (originalIdLookup.Contains(idSegment))
            {
                entry.Request.Url = entry.Request.Url.Replace(idSegment, originalIdLookup[idSegment].First().Id);
            }

            // if there is no resource, there is nothing else to check on this entry
            if (entry.Resource == null)
            {
                continue;
            }

            // fix the references in this resource
            fixTransactionEntryReferencesRecurse(entry.FullUrl, entry.Resource, fullUrlLookup, originalIdLookup, identifierLookup, true);
        }
    }

    private void fixTransactionEntryReferencesRecurse(
        string entryFullUrl,
        object o,
        ILookup<string, TransactionResourceIdLookupRec> fullUrlLookup,
        ILookup<string, TransactionResourceIdLookupRec> originalIdLookup,
        ILookup<string, TransactionResourceIdLookupRec> identifierLookup,
=======
    private void FindTransactionReferences(
        string fullUrl,
        object o,
        List<TransactionReferenceInfo> references,
        List<TransactionResourceInfo> resources,
>>>>>>> d8d7645e
        bool isRoot = false)
    {
        if (o == null)
        {
            return;
        }

        switch (o)
        {
            case XHtml narrative:
                {
                    // TODO: we are supposed to replace all id's here.. this will NOT be performant...
                }
                return;

            case PrimitiveType pt:
                return;

            case Hl7.Fhir.Model.Resource resource:
                {
                    // check if we are the root and there is an entry for this url
                    if (isRoot && fullUrlLookup.Contains(entryFullUrl))
                    {
                        resource.Id = fullUrlLookup[entryFullUrl].First().Id;
                    }

                    // iterate across all the child elements of the resource
                    foreach (Base child in resource.Children)
                    {
<<<<<<< HEAD
                        fixTransactionEntryReferencesRecurse(
                            entryFullUrl, 
=======
                        FindTransactionReferences(
                            fullUrl,
>>>>>>> d8d7645e
                            child,
                            fullUrlLookup,
                            originalIdLookup,
                            identifierLookup,
                            false);
                    }

                    return;
                }

            case Hl7.Fhir.Model.ResourceReference rr:
                {
                    TransactionResourceIdLookupRec? match = null;

                    // if we have a literal reference, see if we have it indexed
                    if (!string.IsNullOrEmpty(rr.Reference))
                    {
                        match = fullUrlLookup[rr.Reference].FirstOrDefault();
                        if (match != null)
                        {
                            rr.Reference = match.ResourceType + "/" + match.Id;
                            return;
                        }

                        match = originalIdLookup[rr.Reference].FirstOrDefault();
                        if (match != null)
                        {
                            rr.Reference = match.ResourceType + "/" + match.Id;
                            return;
                        }

                        match = identifierLookup[rr.Reference].FirstOrDefault();
                        if (match != null)
                        {
                            rr.Reference = match.ResourceType + "/" + match.Id;
                            return;
                        }
                    }

                    // check for invalid search-style references
                    if (!string.IsNullOrEmpty(rr.Reference) && rr.Reference.Contains('?'))
                    {
                        string resourceType = rr.Reference.Split('?')[0];
                        string[] queryParams = rr.Reference.Split('?')[1].Split('&');

                        // iterate across the query parameters
                        foreach (string queryParam in queryParams)
                        {
                            string[] kvp = queryParam.Split('=');
                            if (kvp.Length != 2)
                            {
                                continue;
                            }

                            if (kvp[0] != "identifier")
                            {
                                continue;
                            }

                            match = identifierLookup[kvp[1]].FirstOrDefault();
                            if (match != null)
                            {
                                rr.Reference = match.ResourceType + "/" + match.Id;
                                rr.Type = match.ResourceType;
                                return;
                            }

                            // fix this reference
                            string[] identifierComponents = kvp[1].Split('|');

                            if (identifierComponents.Length == 2)
                            {
                                rr.Identifier = new()
                                {
                                    System = identifierComponents[0],
                                    Value = identifierComponents[1],
                                };
                                rr.Type = resourceType;
                            }
                            else
                            {
                                rr.Identifier = new()
                                {
                                    Value = kvp[0],
                                };
                                rr.Type = resourceType;
                            }

                            rr.Reference = null;
                        }
                    }

                    // check for a specified identifier
                    if (rr.Identifier != null)
                    {
                        match = identifierLookup[rr.Identifier.System + "|" + rr.Identifier.Value].FirstOrDefault();
                        if (match != null)
                        {
                            rr.Reference = match.ResourceType + "/" + match.Id;
                            return;
                        }
                    }

                    // check for a fragment reference literal
                    if (!string.IsNullOrEmpty(rr.Reference) && rr.Reference.Contains('#'))
                    {
                        string[] parts = rr.Reference.Split('#');
                        if (parts.Length == 2)
                        {
                            match = fullUrlLookup[parts[0]].FirstOrDefault();
                            if (match != null)
                            {
                                rr.Reference = match.ResourceType + "/" + match.Id + "#" + parts[1];
                                return;
                            }
                            match = originalIdLookup[parts[0]].FirstOrDefault();
                            if (match != null)
                            {
                                rr.Reference = match.ResourceType + "/" + match.Id + "#" + parts[1];
                                return;
                            }
                            match = identifierLookup[parts[0]].FirstOrDefault();
                            if (match != null)
                            {
                                rr.Reference = match.ResourceType + "/" + match.Id + "#" + parts[1];
                                return;
                            }
                        }
                    }

                    //// TODO: this should probably promote to an OperationOutcome and fail the transaction
                    //// log a warning
                    //Console.WriteLine($"fixTransactionEntryReferencesRecurse <<< {entryFullUrl} contains unreconcilable reference! literal: {rr.Reference}, identifier: {rr.Identifier}");

                    return;
                }

            case Hl7.Fhir.Model.Base b:
                foreach (Base child in b.Children)
                {
<<<<<<< HEAD
                    fixTransactionEntryReferencesRecurse(
                        entryFullUrl,
=======
                    FindTransactionReferences(
                        fullUrl,
>>>>>>> d8d7645e
                        child,
                        fullUrlLookup,
                        originalIdLookup,
                        identifierLookup,
                        false);
                }
                break;
        }
    }

    /// <summary>Process the transaction.</summary>
    /// <param name="transaction">The transaction.</param>
    /// <param name="response">   The response.</param>
    private void ProcessTransaction(
        FhirRequestContext ctx,
        Bundle transaction,
        Bundle response)
    {
        // build our list of id mappings
        List<TransactionResourceIdLookupRec> idRecs = buildTransactionResourceLookup(transaction);

        // fix all the references
        fixTransactionBundleReferences(transaction, idRecs);

        // batch needs to process in order of DELETE, POST, PUT/PATCH, GET/HEAD
        foreach (Bundle.EntryComponent entry in transaction.Entry.Where(e => e.Request?.Method == Bundle.HTTPVerb.DELETE))
        {
            processEntry(entry);
        }

        foreach (Bundle.EntryComponent entry in transaction.Entry.Where(e => e.Request?.Method == Bundle.HTTPVerb.POST))
        {
            processEntry(entry);
        }

        foreach (Bundle.EntryComponent entry in transaction.Entry.Where(e => (e.Request?.Method == Bundle.HTTPVerb.PUT) || (e.Request?.Method == Bundle.HTTPVerb.PATCH)))
        {
            processEntry(entry);
        }

        foreach (Bundle.EntryComponent entry in transaction.Entry.Where(e => (e.Request?.Method == Bundle.HTTPVerb.GET) || (e.Request?.Method == Bundle.HTTPVerb.HEAD)))
        {
            processEntry(entry);
        }

        // check for entries without a request
        foreach (Bundle.EntryComponent entry in transaction.Entry.Where(e => e.Request == null))
        {
            response.Entry.Add(new Bundle.EntryComponent()
            {
                FullUrl = entry.FullUrl,
                Response = new Bundle.ResponseComponent()
                {
                    Status = HttpStatusCode.BadRequest.ToString(),
                    Outcome = SerializationUtils.BuildOutcomeForRequest(
                        HttpStatusCode.BadRequest,
                        "Entry is missing a request",
                        OperationOutcome.IssueType.Required),
                },
            });
        }

        //// TODO: finish implementing transaction support
        //throw new NotImplementedException("Transaction support is not complete!");

        return;

        void processEntry(Bundle.EntryComponent entry)
        {
            bool opSuccess;
            FhirResponseContext opResponse;

            FhirRequestContext entryCtx = new()
            {
                TenantName = ctx.TenantName,
                Store = ctx.Store,
                Authorization = ctx.Authorization,
                RequestHeaders = ctx.RequestHeaders,
                Forwarded = ctx.Forwarded,
                HttpMethod = entry.Request.Method?.ToString() ?? string.Empty,
                Url = entry.Request.Url,
                IfMatch = entry.Request.IfMatch ?? string.Empty,
                IfModifiedSince = entry.Request.IfModifiedSince?.ToFhirDateTime() ?? string.Empty,
                IfNoneMatch = entry.Request.IfNoneMatch ?? string.Empty,
                IfNoneExist = entry.Request.IfNoneExist ?? string.Empty,

                SourceObject = entry.Resource,
            };

            if (entryCtx.Interaction == null)
            {
                response.Entry.Add(new Bundle.EntryComponent()
                {
                    FullUrl = entry.FullUrl,
                    Response = new Bundle.ResponseComponent()
                    {
                        Status = HttpStatusCode.InternalServerError.ToString(),
                        Outcome = SerializationUtils.BuildOutcomeForRequest(
                            HttpStatusCode.NotImplemented,
                            $"Request could not be parsed to known interaction: {entry.Request.Method} {entry.Request.Url}",
                            OperationOutcome.IssueType.NotSupported),
                    },
                });

                return;
            }

            // check authorization on individual requests within a bundle if we are not in loading state
            if ((_loadState == LoadStateCodes.None) &&
                (!ctx.IsAuthorized()))
            {
                response.Entry.Add(new Bundle.EntryComponent()
                {
                    FullUrl = entry.FullUrl,
                    Response = new Bundle.ResponseComponent()
                    {
                        Status = HttpStatusCode.Unauthorized.ToString(),
                        Outcome = SerializationUtils.BuildOutcomeForRequest(
                            HttpStatusCode.Unauthorized,
                            $"Unauthorized request: {entry.Request.Method} {entry.Request.Url}, parsed interaction: {entryCtx.Interaction}",
                            OperationOutcome.IssueType.Forbidden),
                    },
                });

                return;
            }

            // attempt the request specified (transactions have id's already created, so treat them as such)
            opSuccess = PerformInteraction(entryCtx, out opResponse, serializeReturn: false, forceAllowExistingId: true);
            if (opSuccess)
            {
                response.Entry.Add(new Bundle.EntryComponent()
                {
                    FullUrl = entry.FullUrl,
                    Resource = (Resource?)opResponse.Resource,
                    Response = new Bundle.ResponseComponent()
                    {
                        Status = (opResponse.StatusCode ?? HttpStatusCode.OK).ToString(),
                        Outcome = (Resource?)opResponse.Outcome,
                        Etag = opResponse.ETag ?? string.Empty,
                        LastModified = ((Resource?)opResponse.Resource)?.Meta?.LastUpdated ?? null,
                        Location = opResponse.Location ?? string.Empty,
                    },
                });
            }
            else
            {
                if ((opResponse.Outcome == null) || (opResponse.Outcome is not OperationOutcome oo))
                {
                    oo = SerializationUtils.BuildOutcomeForRequest(
                            HttpStatusCode.NotImplemented,
                            $"Unsupported request: {entry.Request.Method} {entry.Request.Url}, parsed interaction: {entryCtx.Interaction}",
                            OperationOutcome.IssueType.NotSupported);
                }
                else
                {
                    oo.Issue.Add(new OperationOutcome.IssueComponent()
                    {
                        Severity = OperationOutcome.IssueSeverity.Error,
                        Code = OperationOutcome.IssueType.NotSupported,
                        Diagnostics = $"Unsupported request: {entry.Request.Method} {entry.Request.Url}, parsed interaction: {entryCtx.Interaction}",
                    });
                }

                response.Entry.Add(new Bundle.EntryComponent()
                {
                    FullUrl = entry.FullUrl,
                    Response = new Bundle.ResponseComponent()
                    {
                        Status = (opResponse.StatusCode ?? HttpStatusCode.InternalServerError).ToString(),
                        Outcome = oo,
                    },
                });
            }

            return;
        }
    }

    /// <summary>Process a batch request.</summary>
    /// <param name="ctx">     The request context.</param>
    /// <param name="batch">   The batch.</param>
    /// <param name="response">The response.</param>
    private void ProcessBatch(
        FhirRequestContext ctx,
        Bundle batch,
        Bundle response)
    {
        bool opSuccess;
        FhirResponseContext opResponse;

        foreach (Bundle.EntryComponent entry in batch.Entry)
        {
            if (entry.Request == null)
            {
                response.Entry.Add(new Bundle.EntryComponent()
                {
                    FullUrl = entry.FullUrl,
                    Response = new Bundle.ResponseComponent()
                    {
                        Status = HttpStatusCode.BadRequest.ToString(),
                        Outcome = SerializationUtils.BuildOutcomeForRequest(
                            HttpStatusCode.UnprocessableEntity,
                            "Entry is missing a request",
                            OperationOutcome.IssueType.Required),
                    },
                });

                continue;
            }

            FhirRequestContext entryCtx = new()
            {
                TenantName = ctx.TenantName,
                Store = ctx.Store,
                Authorization = ctx.Authorization,
                RequestHeaders = ctx.RequestHeaders,
                Forwarded = ctx.Forwarded,
                HttpMethod = entry.Request.Method?.ToString() ?? string.Empty,
                Url = entry.Request.Url,
                IfMatch = entry.Request.IfMatch ?? string.Empty,
                IfModifiedSince = entry.Request.IfModifiedSince?.ToFhirDateTime() ?? string.Empty,
                IfNoneMatch = entry.Request.IfNoneMatch ?? string.Empty,
                IfNoneExist = entry.Request.IfNoneExist ?? string.Empty,

                SourceObject = entry.Resource,
            };

            if (entryCtx.Interaction == null)
            {
                response.Entry.Add(new Bundle.EntryComponent()
                {
                    FullUrl = entry.FullUrl,
                    Response = new Bundle.ResponseComponent()
                    {
                        Status = HttpStatusCode.InternalServerError.ToString(),
                        Outcome = SerializationUtils.BuildOutcomeForRequest(
                            HttpStatusCode.NotImplemented,
                            $"Request could not be parsed to known interaction: {entry.Request.Method} {entry.Request.Url}",
                            OperationOutcome.IssueType.NotSupported),
                    },
                });

                continue;
            }

            // check authorization on individual requests within a bundle if we are not in loading state
            if ((_loadState == LoadStateCodes.None) &&
                (!ctx.IsAuthorized()))
            {
                response.Entry.Add(new Bundle.EntryComponent()
                {
                    FullUrl = entry.FullUrl,
                    Response = new Bundle.ResponseComponent()
                    {
                        Status = HttpStatusCode.Unauthorized.ToString(),
                        Outcome = SerializationUtils.BuildOutcomeForRequest(
                            HttpStatusCode.Unauthorized,
                            $"Unauthorized request: {entry.Request.Method} {entry.Request.Url}, parsed interaction: {entryCtx.Interaction}",
                            OperationOutcome.IssueType.Forbidden),
                    },
                });

                continue;
            }

            // attempt the request specified
            opSuccess = PerformInteraction(entryCtx, out opResponse, false);
            if (opSuccess)
            {
                response.Entry.Add(new Bundle.EntryComponent()
                {
                    FullUrl = entry.FullUrl,
                    Resource = (Resource?)opResponse.Resource,
                    Response = new Bundle.ResponseComponent()
                    {
                        Status = (opResponse.StatusCode ?? HttpStatusCode.OK).ToString(),
                        Outcome = (Resource?)opResponse.Outcome,
                        Etag = opResponse.ETag ?? string.Empty,
                        LastModified = ((Resource?)opResponse.Resource)?.Meta?.LastUpdated ?? null,
                        Location = opResponse.Location ?? string.Empty,
                    },
                });
            }
            else
            {
                if ((opResponse.Outcome == null) || (opResponse.Outcome is not OperationOutcome oo))
                {
                    oo = SerializationUtils.BuildOutcomeForRequest(
                            HttpStatusCode.NotImplemented,
                            $"Unsupported request: {entry.Request.Method} {entry.Request.Url}, parsed interaction: {entryCtx.Interaction}",
                            OperationOutcome.IssueType.NotSupported);
                }
                else
                {
                    oo.Issue.Add(new OperationOutcome.IssueComponent()
                    {
                        Severity = OperationOutcome.IssueSeverity.Error,
                        Code = OperationOutcome.IssueType.NotSupported,
                        Diagnostics = $"Unsupported request: {entry.Request.Method} {entry.Request.Url}, parsed interaction: {entryCtx.Interaction}",
                    });
                }

                response.Entry.Add(new Bundle.EntryComponent()
                {
                    FullUrl = entry.FullUrl,
                    Response = new Bundle.ResponseComponent()
                    {
                        Status = (opResponse.StatusCode ?? HttpStatusCode.InternalServerError).ToString(),
                        Outcome = oo,
                    },
                });
            }
        }
    }

    /// <summary>Registers that an instance has been created.</summary>
    /// <param name="resourceId">Identifier for the resource.</param>
    public void RegisterInstanceCreated(string resourceType, string resourceId)
    {
        EventHandler<StoreInstanceEventArgs>? handler = OnInstanceCreated;

        if (handler != null)
        {
            handler(this, new()
            {
                ResourceId = resourceId,
                ResourceType = resourceType,
            });
        }
    }

    /// <summary>Registers that an instance has been updated.</summary>
    /// <param name="resourceId">Identifier for the resource.</param>
    public void RegisterInstanceUpdated(string resourceType, string resourceId)
    {
        EventHandler<StoreInstanceEventArgs>? handler = OnInstanceUpdated;

        if (handler != null)
        {
            handler(this, new()
            {
                ResourceId = resourceId,
                ResourceType = resourceType,
            });
        }
    }

    /// <summary>Registers that an instance has been deleted.</summary>
    /// <param name="resourceType">Type of the resource.</param>
    /// <param name="resourceId">  Identifier for the resource.</param>
    public void RegisterInstanceDeleted(string resourceType, string resourceId)
    {
        EventHandler<StoreInstanceEventArgs>? handler = OnInstanceDeleted;

        if (handler != null)
        {
            handler(this, new()
            {
                ResourceId = resourceId,
                ResourceType = resourceType,
            });
        }
    }

    private string getBaseUrl(FhirRequestContext? ctx)
    {
        return ctx?.RequestBaseUrl(_config.BaseUrl) ?? _config.BaseUrl;
    }

    /// <summary>
    /// Releases the unmanaged resources used by the
    /// FhirModelComparer.Server.Services.FhirManagerService and optionally releases the managed
    /// resources.
    /// </summary>
    /// <param name="disposing">True to release both managed and unmanaged resources; false to
    ///  release only unmanaged resources.</param>
    protected virtual void Dispose(bool disposing)
    {
        if (!_hasDisposed)
        {
            // dispose managed state (managed objects)
            if (disposing)
            {
                _capacityMonitor?.Dispose();

                foreach (IResourceStore rs in _store.Values)
                {
                    rs.Dispose();
                    //rs.OnChanged -= ResourceStore_OnChanged;
                }
            }

            _hasDisposed = true;
        }
    }

    /// <summary>
    /// Performs application-defined tasks associated with freeing, releasing, or resetting unmanaged
    /// resources.
    /// </summary>
    void IDisposable.Dispose()
    {
        // Do not change this code. Put cleanup code in 'Dispose(bool disposing)' method
        Dispose(disposing: true);
        GC.SuppressFinalize(this);
    }
}<|MERGE_RESOLUTION|>--- conflicted
+++ resolved
@@ -23,13 +23,10 @@
 using FhirCandle.Serialization;
 using FhirCandle.Interactions;
 using Hl7.Fhir.Utility;
-<<<<<<< HEAD
-=======
 using System.Diagnostics.CodeAnalysis;
 using System.Resources;
 using System.Text;
 using ResourceType = System.Security.AccessControl.ResourceType;
->>>>>>> d8d7645e
 
 namespace FhirCandle.Storage;
 
@@ -4477,14 +4474,6 @@
             return false;
         }
 
-<<<<<<< HEAD
-        // parse search result parameters
-        ParsedResultParameters resultParameters = new ParsedResultParameters(
-            ctx.UrlQuery,
-            this,
-            _store[ctx.ResourceType],
-            ctx.ResourceType);
-=======
         // Reduce based on compartment
         if (ctx.Interaction == Common.StoreInteractionCodes.CompartmentTypeSearch)
         {
@@ -4504,7 +4493,13 @@
                 });
             });
         }
->>>>>>> d8d7645e
+
+        // parse search result parameters
+        ParsedResultParameters resultParameters = new ParsedResultParameters(
+            ctx.UrlQuery,
+            this,
+            _store[ctx.ResourceType],
+            ctx.ResourceType);
 
         string selfLink = $"{getBaseUrl(ctx)}/{ctx.ResourceType}";
         string selfSearchParams = string.Join('&', parameters.Where(p => !p.IgnoredParameter).Select(p => p.GetAppliedQueryString()));
@@ -5113,14 +5108,9 @@
 
         ITypedElement resourceTE = resource.ToTypedElement();
 
-<<<<<<< HEAD
         FhirEvaluationContext fpContext = new FhirEvaluationContext()
         {
             Resource = resourceTE,
-=======
-        FhirEvaluationContext fpContext = new FhirEvaluationContext(resourceTE.ToScopedNode())
-        {
->>>>>>> d8d7645e
             TerminologyService = _terminology,
             ElementResolver = Resolve,
         };
@@ -5739,7 +5729,6 @@
         public string LocalReference { get; set; } = string.Empty;
     }
 
-<<<<<<< HEAD
     private record class TransactionResourceIdLookupRec
     {
         public required string FullUrl { get; init; }
@@ -5863,13 +5852,6 @@
         ILookup<string, TransactionResourceIdLookupRec> fullUrlLookup,
         ILookup<string, TransactionResourceIdLookupRec> originalIdLookup,
         ILookup<string, TransactionResourceIdLookupRec> identifierLookup,
-=======
-    private void FindTransactionReferences(
-        string fullUrl,
-        object o,
-        List<TransactionReferenceInfo> references,
-        List<TransactionResourceInfo> resources,
->>>>>>> d8d7645e
         bool isRoot = false)
     {
         if (o == null)
@@ -5899,13 +5881,8 @@
                     // iterate across all the child elements of the resource
                     foreach (Base child in resource.Children)
                     {
-<<<<<<< HEAD
                         fixTransactionEntryReferencesRecurse(
                             entryFullUrl, 
-=======
-                        FindTransactionReferences(
-                            fullUrl,
->>>>>>> d8d7645e
                             child,
                             fullUrlLookup,
                             originalIdLookup,
@@ -6046,13 +6023,8 @@
             case Hl7.Fhir.Model.Base b:
                 foreach (Base child in b.Children)
                 {
-<<<<<<< HEAD
                     fixTransactionEntryReferencesRecurse(
                         entryFullUrl,
-=======
-                    FindTransactionReferences(
-                        fullUrl,
->>>>>>> d8d7645e
                         child,
                         fullUrlLookup,
                         originalIdLookup,
